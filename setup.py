--- conflicted
+++ resolved
@@ -41,17 +41,6 @@
     # absl is a tensorflow dependency, but produces double logging before 0.8
     # should be removed once tensorflow requires absl > 0.8 on its own
     "absl-py>=0.8.0",
-<<<<<<< HEAD
-=======
-    # setuptools comes from tensorboard requirement:
-    # https://github.com/tensorflow/tensorboard/blob/1.14/tensorboard/pip_package/setup.py#L33
-    "setuptools >= 41.0.0",
-    "tensorflow-probability~=0.7.0",
-    "tensor2tensor~=1.14.0",
-    # fixes https://github.com/RasaHQ/rasa/issues/5231
-    # remove when removing `tensor2tensor`
-    "gym<=0.15.4",
->>>>>>> 730fd064
     "apscheduler~=3.0",
     "tqdm~=4.0",
     "networkx~=2.4.0",
