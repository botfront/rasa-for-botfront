import os

from setuptools import setup, find_packages

here = os.path.abspath(os.path.dirname(__file__))

# Avoids IDE errors, but actual version is read from version.py
__version__ = None
with open("rasa/version.py") as f:
    exec(f.read())

# Get the long description from the README file
with open(os.path.join(here, "README.md"), encoding="utf-8") as f:
    long_description = f.read()

tests_requires = [
    "pytest~=4.5",
    "pytest-cov~=2.7",
    "pytest-localserver~=0.5.0",
    "pytest-sanic~=1.0.0",
    "responses~=0.9.0",
    "freezegun~=0.3.0",
    "nbsphinx>=0.3",
    "aioresponses~=0.6.0",
    "moto~=1.3.8",
    "fakeredis~=1.0",
    "mongomock~=3.18",
]

install_requires = [
    "requests>=2.20",
    "boto3~=1.9",
    "matplotlib~=3.0",
    "attrs>=18",
    "jsonpickle~=1.1",
    "redis~=3.3.5",
    "pymongo[tls,srv]~=3.8",
    "numpy~=1.16",
    "scipy~=1.2",
    "tensorflow~=2.1",
    # absl is a tensorflow dependency, but produces double logging before 0.8
    # should be removed once tensorflow requires absl > 0.8 on its own
    "absl-py>=0.8.0",
    "apscheduler~=3.0",
    "tqdm~=4.0",
    "networkx~=2.4.0",
    "fbmessenger~=6.0",
    "pykwalify~=1.7.0",
    "coloredlogs~=10.0",
    "scikit-learn~=0.20.2",
    "ruamel.yaml~=0.15.0",
    "scikit-learn~=0.20.0",
    "slackclient~=1.3",
    "python-telegram-bot~=11.0",
    "twilio~=6.0",
    "webexteamssdk~=1.1",
    "mattermostwrapper~=2.0",
    "rocketchat_API~=0.6.0",
    "colorhash~=1.0",
    "pika~=1.0.0",
    "jsonschema~=3.0",
    "packaging~=19.0",
    "gevent~=1.4",
    "pytz~=2019.1",
    "python-dateutil~=2.8",
    "rasa-sdk~=1.7.0",
    "colorclass~=2.2",
    "terminaltables~=3.1",
    "sanic~=19.9.0",
    "sanic-cors==0.9.9.post1",
    "sanic-jwt~=1.3",
    # needed because of https://github.com/RasaHQ/rasa/issues/5216
    "cloudpickle~=1.2.0",
    # needed because of https://github.com/huge-success/sanic/issues/1729
    "multidict==4.6.1",
    "aiohttp~=3.5",
    "questionary>=1.1.0",
    # needed because of https://github.com/prompt-toolkit/python-prompt-toolkit/issues/951
    "prompt-toolkit<3.0",
    "python-socketio>=4.3.1",
    # the below can be unpinned when python-socketio pins >=3.9.3
    "python-engineio>=3.9.3",
    "pydot~=1.4",
    "async_generator~=1.10",
    "SQLAlchemy~=1.3.0",
    "sklearn-crfsuite~=0.3.6",
    "PyJWT~=1.7",
    "tensorflow-addons==0.7.0",
]

extras_requires = {
    "test": tests_requires,
    "spacy": ["spacy>=2.1,<2.2"],
<<<<<<< HEAD
    "convert": ["tensorflow_text>=2.1.0rc0", "tensorflow_hub~=0.7.0"],
=======
    "convert": ["tensorflow_text~=2.1.0rc0", "tensorflow_hub~=0.7.0"],
    "transformers": ["transformers~=2.3.0"],
>>>>>>> ff0ae985
    "mitie": ["mitie"],
    "sql": ["psycopg2~=2.8.2", "SQLAlchemy~=1.3"],
    "kafka": ["kafka-python~=1.4"],
}

setup(
    name="rasa",
    classifiers=[
        "Development Status :: 4 - Beta",
        "Intended Audience :: Developers",
        "License :: OSI Approved :: Apache Software License",
        # supported python versions
        "Programming Language :: Python",
        "Programming Language :: Python :: 3.6",
        "Programming Language :: Python :: 3.7",
        "Topic :: Software Development :: Libraries",
    ],
    python_requires=">=3.6",
    packages=find_packages(exclude=["tests", "tools", "docs", "contrib"]),
    entry_points={"console_scripts": ["rasa=rasa.__main__:main"]},
    version=__version__,
    install_requires=install_requires,
    tests_require=tests_requires,
    extras_require=extras_requires,
    include_package_data=True,
    description="Open source machine learning framework to automate text- and "
    "voice-based conversations: NLU, dialogue management, connect to "
    "Slack, Facebook, and more - Create chatbots and voice assistants",
    long_description=long_description,
    long_description_content_type="text/markdown",
    author="Rasa Technologies GmbH",
    author_email="hi@rasa.com",
    maintainer="Tom Bocklisch",
    maintainer_email="tom@rasa.com",
    license="Apache 2.0",
    keywords="nlp machine-learning machine-learning-library bot bots "
    "botkit rasa conversational-agents conversational-ai chatbot"
    "chatbot-framework bot-framework",
    url="https://rasa.com",
    download_url="https://github.com/RasaHQ/rasa/archive/{}.tar.gz"
    "".format(__version__),
    project_urls={
        "Bug Reports": "https://github.com/rasahq/rasa/issues",
        "Source": "https://github.com/rasahq/rasa",
    },
)

print("\nWelcome to Rasa!")
print(
    "If you have any questions, please visit our documentation page: https://rasa.com/docs/"
)
print("or join the community discussions on https://forum.rasa.com/")<|MERGE_RESOLUTION|>--- conflicted
+++ resolved
@@ -91,12 +91,8 @@
 extras_requires = {
     "test": tests_requires,
     "spacy": ["spacy>=2.1,<2.2"],
-<<<<<<< HEAD
     "convert": ["tensorflow_text>=2.1.0rc0", "tensorflow_hub~=0.7.0"],
-=======
-    "convert": ["tensorflow_text~=2.1.0rc0", "tensorflow_hub~=0.7.0"],
     "transformers": ["transformers~=2.3.0"],
->>>>>>> ff0ae985
     "mitie": ["mitie"],
     "sql": ["psycopg2~=2.8.2", "SQLAlchemy~=1.3"],
     "kafka": ["kafka-python~=1.4"],
