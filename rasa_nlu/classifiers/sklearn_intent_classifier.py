from __future__ import unicode_literals
from __future__ import print_function
from __future__ import division
from __future__ import absolute_import

import logging
import typing
from builtins import zip
import os
import io
from future.utils import PY3
from typing import Any, Optional
from typing import Dict
from typing import List
from typing import Text
from typing import Tuple

import numpy as np

from rasa_nlu import utils
from rasa_nlu.classifiers import INTENT_RANKING_LENGTH
from rasa_nlu.components import Component
from rasa_nlu.config import RasaNLUModelConfig
from rasa_nlu.model import Metadata
from rasa_nlu.training_data import Message
from rasa_nlu.training_data import TrainingData

logger = logging.getLogger(__name__)

<<<<<<< HEAD
# How many intents are at max put into the output intent ranking, everything else will be cut off
INTENT_RANKING_LENGTH = 50

# We try to find a good number of cross folds to use during intent training, this specifies the max number of folds
MAX_CV_FOLDS = 5

=======
>>>>>>> 0376a120
if typing.TYPE_CHECKING:
    import sklearn

SKLEARN_MODEL_FILE_NAME = "intent_classifier_sklearn.pkl"


def _sklearn_numpy_warning_fix():
    """Fixes unecessary warnings emitted by sklearns use of numpy.

    Sklearn will fix the warnings in their next release in ~ August 2018.

    based on https://stackoverflow.com/questions/49545947/sklearn-deprecationwarning-truth-value-of-an-array"""
    import warnings

    warnings.filterwarnings(module='sklearn*', action='ignore',
                            category=DeprecationWarning)


class SklearnIntentClassifier(Component):
    """Intent classifier using the sklearn framework"""

    name = "intent_classifier_sklearn"

    provides = ["intent", "intent_ranking"]

    requires = ["text_features"]

    defaults = {
        # C parameter of the svm - cross validation will select the best value
        "C": [1, 2, 5, 10, 20, 100],

        # the kernels to use for the svm training - cross validation will
        # decide which one of them performs best
        "kernels": ["linear"],

        # We try to find a good number of cross folds to use during
        # intent training, this specifies the max number of folds
        "max_cross_validation_folds": 5
    }

    def __init__(self,
                 component_config=None,  # type: Dict[Text, Any]
                 clf=None,  # type: sklearn.model_selection.GridSearchCV
                 le=None  # type: sklearn.preprocessing.LabelEncoder
                 ):
        # type: (...) -> None
        """Construct a new intent classifier using the sklearn framework."""
        from sklearn.preprocessing import LabelEncoder

        super(SklearnIntentClassifier, self).__init__(component_config)

        if le is not None:
            self.le = le
        else:
            self.le = LabelEncoder()
        self.clf = clf

        _sklearn_numpy_warning_fix()

    @classmethod
    def required_packages(cls):
        # type: () -> List[Text]
        return ["sklearn"]

    def transform_labels_str2num(self, labels):
        # type: (List[Text]) -> np.ndarray
        """Transforms a list of strings into numeric label representation.

        :param labels: List of labels to convert to numeric representation"""

        return self.le.fit_transform(labels)

    def transform_labels_num2str(self, y):
        # type: (np.ndarray) -> np.ndarray
        """Transforms a list of strings into numeric label representation.

        :param y: List of labels to convert to numeric representation"""

        return self.le.inverse_transform(y)

    def train(self, training_data, cfg, **kwargs):
        # type: (TrainingData, RasaNLUModelConfig, **Any) -> None
        """Train the intent classifier on a data set."""

        num_threads = kwargs.get("num_threads", 1)

        labels = [e.get("intent")
                  for e in training_data.intent_examples]

        if len(set(labels)) < 2:
            logger.warn("Can not train an intent classifier. "
                        "Need at least 2 different classes. "
                        "Skipping training of intent classifier.")
        else:
            y = self.transform_labels_str2num(labels)
            X = np.stack([example.get("text_features")
                          for example in training_data.intent_examples])

            self.clf = self._create_classifier(num_threads, y)

            self.clf.fit(X, y)

    def _num_cv_splits(self, y):
        folds = self.component_config["max_cross_validation_folds"]
        return max(2, min(folds, np.min(np.bincount(y)) // 5))

    def _create_classifier(self, num_threads, y):
        from sklearn.model_selection import GridSearchCV
        from sklearn.svm import SVC

        C = self.component_config["C"]
        kernels = self.component_config["kernels"]
        # dirty str fix because sklearn is expecting
        # str not instance of basestr...
        tuned_parameters = [{"C": C,
                             "kernel": [str(k) for k in kernels]}]

        # aim for 5 examples in each fold

        cv_splits = self._num_cv_splits(y)

        return GridSearchCV(SVC(C=1,
                                probability=True,
                                class_weight='balanced'),
                            param_grid=tuned_parameters,
                            n_jobs=num_threads,
                            cv=cv_splits,
                            scoring='f1_weighted',
                            verbose=1)

    def process(self, message, **kwargs):
        # type: (Message, **Any) -> None
        """Return the most likely intent and its probability for a message."""

        if not self.clf:
            # component is either not trained or didn't
            # receive enough training data
            intent = None
            intent_ranking = []
        else:
            X = message.get("text_features").reshape(1, -1)
            intent_ids, probabilities = self.predict(X)
            intents = self.transform_labels_num2str(intent_ids)
            # `predict` returns a matrix as it is supposed
            # to work for multiple examples as well, hence we need to flatten
            intents, probabilities = intents.flatten(), probabilities.flatten()

            if intents.size > 0 and probabilities.size > 0:
                ranking = list(zip(list(intents),
                                   list(probabilities)))[:INTENT_RANKING_LENGTH]

                intent = {"name": intents[0], "confidence": probabilities[0]}

                intent_ranking = [{"name": intent_name, "confidence": score}
                                  for intent_name, score in ranking]
            else:
                intent = {"name": None, "confidence": 0.0}
                intent_ranking = []

        message.set("intent", intent, add_to_output=True)
        message.set("intent_ranking", intent_ranking, add_to_output=True)

    def predict_prob(self, X):
        # type: (np.ndarray) -> np.ndarray
        """Given a bow vector of an input text, predict the intent label.

        Return probabilities for all labels.

        :param X: bow of input text
        :return: vector of probabilities containing one entry for each label"""

        return self.clf.predict_proba(X)

    def predict(self, X):
        # type: (np.ndarray) -> Tuple[np.ndarray, np.ndarray]
        """Given a bow vector of an input text, predict most probable label.

        Return only the most likely label.

        :param X: bow of input text
        :return: tuple of first, the most probable label and second,
                 its probability."""

        pred_result = self.predict_prob(X)
        # sort the probabilities retrieving the indices of
        # the elements in sorted order
        sorted_indices = np.fliplr(np.argsort(pred_result, axis=1))
        return sorted_indices, pred_result[:, sorted_indices]

    @classmethod
    def load(cls,
             model_dir=None,  # type: Optional[Text]
             model_metadata=None,  # type: Optional[Metadata]
             cached_component=None,  # type: Optional[Component]
             **kwargs  # type: **Any
             ):
        # type: (...) -> SklearnIntentClassifier

        meta = model_metadata.for_component(cls.name)
        file_name = meta.get("classifier_file", SKLEARN_MODEL_FILE_NAME)
        classifier_file = os.path.join(model_dir, file_name)

        if os.path.exists(classifier_file):
            return utils.pycloud_unpickle(classifier_file)
        else:
            return cls(meta)

    def persist(self, model_dir):
        # type: (Text) -> Optional[Dict[Text, Any]]
        """Persist this model into the passed directory."""

        classifier_file = os.path.join(model_dir, SKLEARN_MODEL_FILE_NAME)
        utils.pycloud_pickle(classifier_file, self)
        return {"classifier_file": SKLEARN_MODEL_FILE_NAME}<|MERGE_RESOLUTION|>--- conflicted
+++ resolved
@@ -27,15 +27,6 @@
 
 logger = logging.getLogger(__name__)
 
-<<<<<<< HEAD
-# How many intents are at max put into the output intent ranking, everything else will be cut off
-INTENT_RANKING_LENGTH = 50
-
-# We try to find a good number of cross folds to use during intent training, this specifies the max number of folds
-MAX_CV_FOLDS = 5
-
-=======
->>>>>>> 0376a120
 if typing.TYPE_CHECKING:
     import sklearn
 
