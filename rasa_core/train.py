--- conflicted
+++ resolved
@@ -244,10 +244,6 @@
                                       cmdline_args.dump_stories,
                                       additional_arguments)
 
-<<<<<<< HEAD
-    if cmdline_args.online:
-        online.run_online_learning(_agent, stories, finetune=cmdline_args.finetune)
-=======
     if cmdline_args.interactive:
-        interactive.run_interactive_learning(_agent, finetune=cmdline_args.finetune)
->>>>>>> bc6773a8
+        interactive.run_interactive_learning(_agent, stories,
+                                             finetune=cmdline_args.finetune)