import copy
import logging
import tensorflow as tf
from typing import (
    Any, List, Optional, Text, Dict, Callable)

from rasa_core import utils
from rasa_core.domain import Domain
from rasa_core.featurizers import (
    MaxHistoryTrackerFeaturizer, BinarySingleStateFeaturizer)
from rasa_core.featurizers import TrackerFeaturizer
from rasa_core.trackers import DialogueStateTracker
from rasa_core.training.data import DialogueTrainingData

logger = logging.getLogger(__name__)


class Policy(object):
    SUPPORTS_ONLINE_TRAINING = False

    @staticmethod
    def _standard_featurizer():
        return MaxHistoryTrackerFeaturizer(BinarySingleStateFeaturizer())

    @classmethod
    def _create_featurizer(cls, featurizer=None):
        if featurizer:
            return copy.deepcopy(featurizer)
        else:
            return cls._standard_featurizer()

<<<<<<< HEAD
    @classmethod
    def _set_priority(cls, priority=None):
        if priority:
            print("Setting priority: {} (class method)".format(priority))
            return copy.deepcopy(priority)
        else:
            print("*** Recieved no policy priority")
            # TODO: Raise no priority error here
            pass

    def __init__(self,
                 featurizer: Optional[TrackerFeaturizer] = None,
                 priority: int = None
=======
    @staticmethod
    def _load_tf_config(config: Dict[Text, Any]) -> Optional[tf.ConfigProto]:
        """Prepare tf.ConfigProto for training"""
        if config.get("tf_config") is not None:
            return tf.ConfigProto(**config.pop("tf_config"))
        else:
            return None

    def __init__(self,
                 featurizer: Optional[TrackerFeaturizer] = None
>>>>>>> 241da8a5
                 ) -> None:
        self.__featurizer = self._create_featurizer(featurizer)
        self.__priority = self._set_priority(priority)

    @property
    def featurizer(self):
        return self.__featurizer

    @property
    def priority(self):
        return self.__priority

    @staticmethod
    def _get_valid_params(func: Callable, **kwargs: Any) -> Dict:
        # filter out kwargs that cannot be passed to func
        valid_keys = utils.arguments_of(func)

        params = {key: kwargs.get(key)
                  for key in valid_keys if kwargs.get(key)}
        ignored_params = {key: kwargs.get(key)
                          for key in kwargs.keys()
                          if not params.get(key)}
        logger.debug("Parameters ignored by `model.fit(...)`: {}"
                     "".format(ignored_params))
        return params

    def featurize_for_training(
        self,
        training_trackers: List[DialogueStateTracker],
        domain: Domain,
        **kwargs: Any
    ) -> DialogueTrainingData:
        """Transform training trackers into a vector representation.
        The trackers, consisting of multiple turns, will be transformed
        into a float vector which can be used by a ML model."""

        training_data = self.featurizer.featurize_trackers(training_trackers,
                                                           domain)

        max_training_samples = kwargs.get('max_training_samples')
        if max_training_samples is not None:
            logger.debug("Limit training data to {} training samples."
                         "".format(max_training_samples))
            training_data.limit_training_data_to(max_training_samples)

        return training_data

    def train(self,
              training_trackers: List[DialogueStateTracker],
              domain: Domain,
              **kwargs: Any
              ) -> None:
        """Trains the policy on given training trackers."""

        raise NotImplementedError("Policy must have the capacity "
                                  "to train.")

    def _training_data_for_continue_training(
        self,
        batch_size: int,
        training_trackers: List[DialogueStateTracker],
        domain: Domain
    ) -> DialogueTrainingData:
        """Creates training_data for `continue_training` by
            taking the new labelled example training_trackers[-1:]
            and inserting it in batch_size-1 parts of the old training data,
        """
        import numpy as np

        num_samples = batch_size - 1
        num_prev_examples = len(training_trackers) - 1

        sampled_idx = np.random.choice(range(num_prev_examples),
                                       replace=False,
                                       size=min(num_samples,
                                                num_prev_examples))
        trackers = [training_trackers[i]
                    for i in sampled_idx] + training_trackers[-1:]
        return self.featurize_for_training(trackers, domain)

    def continue_training(self,
                          training_trackers: List[DialogueStateTracker],
                          domain: Domain,
                          **kwargs: Any) -> None:
        """Continues training an already trained policy.

        This doesn't need to be supported by every policy. If it is supported,
        the policy can be used for online training and the implementation for
        the continued training should be put into this function."""

        pass

    def predict_action_probabilities(self,
                                     tracker: DialogueStateTracker,
                                     domain: Domain) -> List[float]:
        """Predicts the next action the bot should take
        after seeing the tracker.

        Returns the list of probabilities for the next actions"""

        raise NotImplementedError("Policy must have the capacity "
                                  "to predict.")

    def persist(self, path: Text) -> None:
        """Persists the policy to a storage."""
        raise NotImplementedError("Policy must have the capacity "
                                  "to persist itself.")

    @classmethod
    def load(cls, path: Text) -> 'Policy':
        """Loads a policy from the storage.
            Needs to load its featurizer"""
        raise NotImplementedError("Policy must have the capacity "
                                  "to load itself.")


def confidence_scores_for(action_name, value, domain):
    """Returns confidence scores if a single action is predicted.

    Args:
        action_name: Name of action for which the score should be set.
        value: Confidence for `action_name`.
        domain: Domain which contains all actions.

    Returns: List of length `len(nr_actions)`.

    """
    results = [0.0] * domain.num_actions
    idx = domain.index_for_action(action_name)
    results[idx] = value

    return results<|MERGE_RESOLUTION|>--- conflicted
+++ resolved
@@ -29,7 +29,6 @@
         else:
             return cls._standard_featurizer()
 
-<<<<<<< HEAD
     @classmethod
     def _set_priority(cls, priority=None):
         if priority:
@@ -40,10 +39,6 @@
             # TODO: Raise no priority error here
             pass
 
-    def __init__(self,
-                 featurizer: Optional[TrackerFeaturizer] = None,
-                 priority: int = None
-=======
     @staticmethod
     def _load_tf_config(config: Dict[Text, Any]) -> Optional[tf.ConfigProto]:
         """Prepare tf.ConfigProto for training"""
@@ -53,8 +48,8 @@
             return None
 
     def __init__(self,
-                 featurizer: Optional[TrackerFeaturizer] = None
->>>>>>> 241da8a5
+                 featurizer: Optional[TrackerFeaturizer] = None,
+                 priority: int = None
                  ) -> None:
         self.__featurizer = self._create_featurizer(featurizer)
         self.__priority = self._set_priority(priority)
