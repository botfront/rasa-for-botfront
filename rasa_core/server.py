import logging
import os
import tempfile
import zipfile
from functools import wraps
from inspect import isawaitable
from sanic import Sanic, response
from sanic.exceptions import NotFound
from sanic.request import Request
from sanic_cors import CORS
from sanic_jwt import Initialize
from typing import List, Text, Optional, Union, Callable, Any

<<<<<<< HEAD
import rasa_nlu
=======
from flask import Flask, request, abort, Response, jsonify, json
from flask_cors import CORS, cross_origin
from flask_jwt_simple import JWTManager, view_decorators

>>>>>>> a453bb77
from rasa_core import utils, constants
from rasa_core.channels import CollectingOutputChannel, UserMessage
from rasa_core.test import test
from rasa_core.events import Event
from rasa_core.domain import Domain
from rasa_core.policies import PolicyEnsemble
from rasa_core.trackers import DialogueStateTracker, EventVerbosity
from rasa_core.version import __version__
import rasa_nlu.utils

logger = logging.getLogger(__name__)


class ErrorResponse(Exception):
    def __init__(self, status, reason, message, details=None, help_url=None):
        self.error_info = {
            "version": __version__,
            "status": "failure",
            "message": message,
            "reason": reason,
            "details": details or {},
            "help": help_url,
            "code": status
        }
        self.status = status


def _docs(sub_url: Text) -> Text:
    """Create a url to a subpart of the docs."""
    return constants.DOCS_BASE_URL + sub_url


def ensure_loaded_agent(agent):
    """Wraps a request handler ensuring there is a loaded and usable model."""

    def decorator(f):
        @wraps(f)
        def decorated(*args, **kwargs):
            if not agent or not agent.is_ready():
                raise ErrorResponse(
                    503,
                    "NoAgent",
                    "No agent loaded. To continue processing, a "
                    "model of a trained agent needs to be loaded.",
                    help_url=_docs("/server.html#running-the-http-server"))

            return f(*args, **kwargs)

        return decorated

    return decorator


def request_parameters(request):
    if request.method == 'GET':
        return request.raw_args
    else:
        try:
            return request.json
        except ValueError as e:
            logger.error("Failed to decode json during respond request. "
                         "Error: {}.".format(e))
            raise


def requires_auth(app: Sanic,
                  token: Optional[Text] = None
                  ) -> Callable[[Any], Any]:
    """Wraps a request handler with token authentication."""

    def decorator(f: Callable[[Any, Any, Any], Any]
                  ) -> Callable[[Any, Any], Any]:
        def sender_id_from_args(args: Any,
                                kwargs: Any) -> Optional[Text]:
            argnames = utils.arguments_of(f)
            try:
                sender_id_arg_idx = argnames.index("sender_id")
                if "sender_id" in kwargs:  # try to fetch from kwargs first
                    return kwargs["sender_id"]
                if sender_id_arg_idx < len(args):
                    return args[sender_id_arg_idx]
                return None
            except ValueError:
                return None

        def sufficient_scope(request,
                             *args: Any,
                             **kwargs: Any) -> Optional[bool]:
            jwt_data = request.app.auth.extract_payload(request)
            user = jwt_data.get("user", {})

            username = user.get("username", None)
            role = user.get("role", None)

            if role == "admin":
                return True
            elif role == "user":
                sender_id = sender_id_from_args(args, kwargs)
                return sender_id is not None and username == sender_id
            else:
                return False

        @wraps(f)
        async def decorated(request: Request,
                            *args: Any,
                            **kwargs: Any) -> Any:

            provided = utils.default_arg(request, 'token', None)
            # noinspection PyProtectedMember
            if token is not None and provided == token:
                result = f(request, *args, **kwargs)
                if isawaitable(result):
                    result = await result
                return result
            elif (app.config.get('USE_JWT') and
                  request.app.auth.is_authenticated(request)):
                if sufficient_scope(request, *args, **kwargs):
                    result = f(request, *args, **kwargs)
                    if isawaitable(result):
                        result = await result
                    return result
                raise ErrorResponse(
                    403, "NotAuthorized",
                    "User has insufficient permissions.",
                    help_url=_docs(
                        "/server.html#security-considerations"))
            elif token is None and app.config.get('USE_JWT') is None:
                # authentication is disabled
                result = f(request, *args, **kwargs)
                if isawaitable(result):
                    result = await result
                return result
            raise ErrorResponse(
                401, "NotAuthenticated", "User is not authenticated.",
                help_url=_docs("/server.html#security-considerations"))

        return decorated

    return decorator


def event_verbosity_parameter(request, default_verbosity):
    event_verbosity_str = request.raw_args.get(
        'include_events', default_verbosity.name).upper()
    try:
        return EventVerbosity[event_verbosity_str]
    except KeyError:
        enum_values = ", ".join([e.name for e in EventVerbosity])
        raise ErrorResponse(404, "InvalidParameter",
                            "Invalid parameter value for 'include_events'. "
                            "Should be one of {}".format(enum_values),
                            {"parameter": "include_events", "in": "query"})


async def authenticate(request):
    return dict(user_id='some_id')


def create_app(cors_origins: Union[Text, List[Text]] = "*",
               auth_token: Optional[Text] = None,
               jwt_secret: Optional[Text] = None,
               jwt_method: Optional[Text] = "HS256",
               ):
    """Class representing a Rasa Core HTTP server."""

    app = Sanic(__name__)
    CORS(app,
         resources={r"/*": {"origins": cors_origins or ""}},
         automatic_options=True)

    # Setup the Sanic-JWT extension
    if jwt_secret and jwt_method:
        # since we only want to check signatures, we don't actually care
        # about the JWT method and set the passed secret as either symmetric
        # or asymmetric key. jwt lib will choose the right one based on method
        app.config['USE_JWT'] = True
        Initialize(app,
                   secret=jwt_secret,
                   authenticate=authenticate,
                   algorithm=jwt_method,
                   user_id="username")

    app.agent = None

    @app.listener('after_server_start')
    async def warn_if_agent_is_unavailable(app, loop):
        if not app.agent or not app.agent.is_ready():
            logger.info("The loaded agent is not ready to be used yet "
                        "(e.g. only the NLU interpreter is configured, "
                        "but no Core model is loaded). This is NOT AN ISSUE "
                        "some endpoints are not available until the agent "
                        "is ready though.")

    @app.exception(NotFound)
    async def ignore_404s(request: Request, exception: ErrorResponse):
        return response.json(exception.error_info,
                             status=exception.status)

    @app.get("/")
    async def hello(request: Request):
        """Check if the server is running and responds with the version."""
        return response.text("hello from Rasa Core: " + __version__)

    @app.get("/version")
    async def version(request: Request):
        """respond with the version number of the installed rasa core."""

        return response.json({
            "version": __version__,
            "minimum_compatible_version": constants.MINIMUM_COMPATIBLE_VERSION
        })

    # <sender_id> can be be 'default' if there's only 1 client
    @app.post("/conversations/<sender_id>/execute")
    @requires_auth(app, auth_token)
    @ensure_loaded_agent(app.agent)
    async def execute_action(request: Request, sender_id: Text):
        request_params = request.json

        # we'll accept both parameters to specify the actions name
        action_to_execute = (request_params.get("name") or
                             request_params.get("action"))

        policy = request_params.get("policy", None)
        confidence = request_params.get("confidence", None)
        verbosity = event_verbosity_parameter(request,
                                              EventVerbosity.AFTER_RESTART)

        try:
            out = CollectingOutputChannel()
            await app.agent.execute_action(sender_id,
                                           action_to_execute,
                                           out,
                                           policy,
                                           confidence)

            # retrieve tracker and set to requested state
            tracker = app.agent.tracker_store.get_or_create_tracker(sender_id)
            state = tracker.current_state(verbosity)
            return response.json({"tracker": state,
                                  "messages": out.messages})

        except ValueError as e:
            raise ErrorResponse(400, "ValueError", e)
        except Exception as e:
            logger.error("Encountered an exception while running action '{}'. "
                         "Bot will continue, but the actions events are lost. "
                         "Make sure to fix the exception in your custom "
                         "code.".format(action_to_execute))
            logger.debug(e, exc_info=True)
            raise ErrorResponse(500, "ValueError",
                                "Server failure. Error: {}".format(e))

    @app.post("/conversations/<sender_id>/tracker/events")
    @requires_auth(app, auth_token)
    @ensure_loaded_agent(app.agent)
    async def append_event(request: Request, sender_id: Text):
        """Append a list of events to the state of a conversation"""

        request_params = request.json
        evt = Event.from_parameters(request_params)
        tracker = app.agent.tracker_store.get_or_create_tracker(sender_id)
        verbosity = event_verbosity_parameter(request,
                                              EventVerbosity.AFTER_RESTART)

        if evt:
            tracker.update(evt)
            app.agent.tracker_store.save(tracker)
            return response.json(tracker.current_state(verbosity))
        else:
            logger.warning(
                "Append event called, but could not extract a "
                "valid event. Request JSON: {}".format(request_params))
            raise ErrorResponse(400, "InvalidParameter",
                                "Couldn't extract a proper event from the "
                                "request "
                                "body.",
                                {"parameter": "", "in": "body"})

    @app.put("/conversations/<sender_id>/tracker/events")
    @requires_auth(app, auth_token)
    @ensure_loaded_agent(app.agent)
    async def replace_events(request: Request, sender_id: Text):
        """Use a list of events to set a conversations tracker to a state."""

        request_params = request.json
        verbosity = event_verbosity_parameter(request,
                                              EventVerbosity.AFTER_RESTART)

        tracker = DialogueStateTracker.from_dict(sender_id,
                                                 request_params,
                                                 app.agent.domain.slots)
        # will override an existing tracker with the same id!
        app.agent.tracker_store.save(tracker)
        return response.json(tracker.current_state(verbosity))

    @app.get("/conversations")
    @requires_auth(app, auth_token)
    async def list_trackers(request: Request):
        if app.agent.tracker_store:
            keys = list(app.agent.tracker_store.keys())
        else:
            keys = []

        return response.json(keys)

    @app.get("/conversations/<sender_id>/tracker")
    @requires_auth(app, auth_token)
    async def retrieve_tracker(request: Request, sender_id: Text):
        """Get a dump of a conversations tracker including its events."""

        if not app.agent.tracker_store:
            raise ErrorResponse(503, "NoTrackerStore",
                                "No tracker store available. Make sure to "
                                "configure a tracker store when starting "
                                "the server.")

        # parameters
        default_verbosity = EventVerbosity.AFTER_RESTART

        # this is for backwards compatibility
        if "ignore_restarts" in request.raw_args:
            ignore_restarts = utils.bool_arg(request, 'ignore_restarts',
                                             default=False)
            if ignore_restarts:
                default_verbosity = EventVerbosity.ALL

        if "events" in request.raw_args:
            include_events = utils.bool_arg(request, 'events',
                                            default=True)
            if not include_events:
                default_verbosity = EventVerbosity.NONE

        verbosity = event_verbosity_parameter(request,
                                              default_verbosity)

        # retrieve tracker and set to requested state
        tracker = app.agent.tracker_store.get_or_create_tracker(sender_id)
        if not tracker:
            raise ErrorResponse(503,
                                "NoDomain",
                                "Could not retrieve tracker. Most likely "
                                "because there is no domain set on the agent.")

        until_time = utils.float_arg(request, 'until')
        if until_time is not None:
            tracker = tracker.travel_back_in_time(until_time)

        # dump and return tracker

        state = tracker.current_state(verbosity)
        return response.json(state)

    @app.get("/conversations/<sender_id>/story")
    @requires_auth(app, auth_token)
    async def retrieve_story(request: Request, sender_id: Text):
        """Get an end-to-end story corresponding to this conversation."""

        if not app.agent.tracker_store:
            raise ErrorResponse(503, "NoTrackerStore",
                                "No tracker store available. Make sure to "
                                "configure "
                                "a tracker store when starting the server.")

        # retrieve tracker and set to requested state
        tracker = app.agent.tracker_store.get_or_create_tracker(sender_id)
        if not tracker:
            raise ErrorResponse(503,
                                "NoDomain",
                                "Could not retrieve tracker. Most likely "
                                "because there is no domain set on the agent.")

        until_time = utils.float_arg(request, 'until')
        if until_time is not None:
            tracker = tracker.travel_back_in_time(until_time)

        # dump and return tracker
        state = tracker.export_stories(e2e=True)
        return response.text(state)

    @app.route("/conversations/<sender_id>/respond", methods=['GET', 'POST'])
    @requires_auth(app, auth_token)
    @ensure_loaded_agent(app.agent)
    async def respond(request: Request, sender_id: Text):
        request_params = request_parameters(request)

        if 'query' in request_params:
            message = request_params['query']
        elif 'q' in request_params:
            message = request_params['q']
        else:
            raise ErrorResponse(400,
                                "InvalidParameter",
                                "Missing the message parameter.",
                                {"parameter": "query", "in": "query"})

        try:
            # Set the output channel
            out = CollectingOutputChannel()
            # Fetches the appropriate bot response in a json format
            responses = await app.agent.handle_text(message,
                                                    output_channel=out,
                                                    sender_id=sender_id)
            return response.json(responses)

        except Exception as e:
            logger.exception("Caught an exception during respond.")
            raise ErrorResponse(500, "ActionException",
                                "Server failure. Error: {}".format(e))

    @app.post("/conversations/<sender_id>/predict")
    @requires_auth(app, auth_token)
    @ensure_loaded_agent(app.agent)
    async def predict(request: Request, sender_id: Text):
        try:
            # Fetches the appropriate bot response in a json format
            responses = app.agent.predict_next(sender_id)
            responses['scores'] = sorted(responses['scores'],
                                         key=lambda k: (-k['score'],
                                                        k['action']))
            return response.json(responses)

        except Exception as e:
            logger.exception("Caught an exception during prediction.")
            raise ErrorResponse(500, "PredictionException",
                                "Server failure. Error: {}".format(e))

    @app.post("/conversations/<sender_id>/messages")
    @requires_auth(app, auth_token)
    @ensure_loaded_agent(app.agent)
    async def log_message(request: Request, sender_id: Text):
        request_params = request.json
        try:
            message = request_params["message"]
        except KeyError:
            message = request_params.get("text")

        sender = request_params.get("sender")
        parse_data = request_params.get("parse_data")
        verbosity = event_verbosity_parameter(request,
                                              EventVerbosity.AFTER_RESTART)

        # TODO: implement properly for agent / bot
        if sender != "user":
            raise ErrorResponse(500,
                                "NotSupported",
                                "Currently, only user messages can be passed "
                                "to this endpoint. Messages of sender '{}' "
                                "can not be handled. ".format(sender),
                                {"parameter": "sender", "in": "body"})

        try:
            usermsg = UserMessage(message, None, sender_id, parse_data)
            tracker = await app.agent.log_message(usermsg)
            return response.json(tracker.current_state(verbosity))

        except Exception as e:
            logger.exception("Caught an exception while logging message.")
            raise ErrorResponse(500, "MessageException",
                                "Server failure. Error: {}".format(e))

    @app.post("/model")
    @requires_auth(app, auth_token)
    async def load_model(request: Request):
        """Loads a zipped model, replacing the existing one."""

        if 'model' not in request.files:
            # model file is missing
            raise ErrorResponse(400, "InvalidParameter",
                                "You did not supply a model as part of your "
                                "request.",
                                {"parameter": "model", "in": "body"})

        model_file = request.files['model']

        logger.info("Received new model through REST interface.")
        zipped_path = tempfile.NamedTemporaryFile(delete=False, suffix=".zip")
        zipped_path.close()
        model_directory = tempfile.mkdtemp()

        model_file.save(zipped_path.name)

        logger.debug("Downloaded model to {}".format(zipped_path.name))

        zip_ref = zipfile.ZipFile(zipped_path.name, 'r')
        zip_ref.extractall(model_directory)
        zip_ref.close()
        logger.debug("Unzipped model to {}".format(
            os.path.abspath(model_directory)))

        domain_path = os.path.join(os.path.abspath(model_directory),
                                   "domain.yml")
        domain = Domain.load(domain_path)
        ensemble = PolicyEnsemble.load(model_directory)
        app.agent.update_model(domain, ensemble, None)
        logger.debug("Finished loading new agent.")
        return '', 204

    @app.post("/evaluate")
    @requires_auth(app, auth_token)
<<<<<<< HEAD
    async def evaluate_stories(request: Request):
=======
    @cross_origin(origins=cors_origins)
    def evaluate_stories():
        import rasa_nlu

>>>>>>> a453bb77
        """Evaluate stories against the currently loaded model."""
        tmp_file = rasa_nlu.utils.create_temporary_file(request.body,
                                                        mode='w+b')
        use_e2e = utils.bool_arg(request, 'e2e', default=False)
        try:
<<<<<<< HEAD
            evaluation = await run_story_evaluation(tmp_file, app.agent,
                                                    use_e2e=use_e2e)
            return response.json(evaluation)
=======
            evaluation = test(tmp_file, agent, use_e2e=use_e2e)
            return jsonify(evaluation)
>>>>>>> a453bb77
        except ValueError as e:
            raise ErrorResponse(400, "FailedEvaluation",
                                "Evaluation could not be created. Error: {}"
                                "".format(e))

    @app.get("/domain")
    @requires_auth(app, auth_token)
    @ensure_loaded_agent(app.agent)
    async def get_domain(request: Request):
        """Get current domain in yaml or json format."""

        accepts = request.headers.get("Accept", default="application/json")
        if accepts.endswith("json"):
            domain = app.agent.domain.as_dict()
            return response.json(domain)
        elif accepts.endswith("yml"):
            domain_yaml = app.agent.domain.as_yaml()
            return response.text(domain_yaml,
                                 status=200,
                                 content_type="application/x-yml")
        else:
            raise ErrorResponse(406,
                                "InvalidHeader",
                                "Invalid accept header. Domain can be "
                                "provided as "
                                "json (\"Accept: application/json\") or"
                                "yml (\"Accept: application/x-yml\"). "
                                "Make sure you've set the appropriate Accept "
                                "header.")

    @app.post("/finetune")
    @requires_auth(app, auth_token)
    @ensure_loaded_agent(app.agent)
    async def continue_training(request: Request):
        epochs = request.raw_args.get("epochs", 30)
        batch_size = request.raw_args.get("batch_size", 5)
        request_params = request.json
        sender_id = UserMessage.DEFAULT_SENDER_ID

        try:
            tracker = DialogueStateTracker.from_dict(sender_id,
                                                     request_params,
                                                     app.agent.domain.slots)
        except Exception as e:
            raise ErrorResponse(400, "InvalidParameter",
                                "Supplied events are not valid. {}".format(e),
                                {"parameter": "", "in": "body"})

        try:
            # Fetches the appropriate bot response in a json format
            app.agent.continue_training([tracker],
                                        epochs=epochs,
                                        batch_size=batch_size)
            return '', 204

        except Exception as e:
            logger.exception("Caught an exception during prediction.")
            raise ErrorResponse(500, "TrainingException",
                                "Server failure. Error: {}".format(e))

    @app.get("/status")
    @requires_auth(app, auth_token)
    async def status(request: Request):
        return response.json({
            "model_fingerprint": app.agent.fingerprint,
            "is_ready": app.agent.is_ready()
        })

    @app.post("/predict")
    @requires_auth(app, auth_token)
    @ensure_loaded_agent(app.agent)
    async def tracker_predict(request: Request):
        """ Given a list of events, predicts the next action"""

        sender_id = UserMessage.DEFAULT_SENDER_ID
        request_params = request.json
        verbosity = event_verbosity_parameter(request,
                                              EventVerbosity.AFTER_RESTART)

        try:
            tracker = DialogueStateTracker.from_dict(sender_id,
                                                     request_params,
                                                     app.agent.domain.slots)
        except Exception as e:
            raise ErrorResponse(400, "InvalidParameter",
                                "Supplied events are not valid. {}".format(e),
                                {"parameter": "", "in": "body"})

        policy_ensemble = app.agent.policy_ensemble
        probabilities, policy = \
            policy_ensemble.probabilities_using_best_policy(tracker,
                                                            app.agent.domain)

        scores = [{"action": a, "score": p}
                  for a, p in zip(app.agent.domain.action_names, probabilities)]

        return response.json({
            "scores": scores,
            "policy": policy,
            "tracker": tracker.current_state(verbosity)
        })

    @app.route("/parse",
               methods=['POST', 'OPTIONS'])
    @requires_auth(app, auth_token)
    @cross_origin(origins=cors_origins)
    @ensure_loaded_agent(agent)
    def parse():
        request_params = request.get_json(force=True)
        parse_data = agent.interpreter.parse(request_params.get("q"))
        return jsonify(parse_data)

    return app


if __name__ == '__main__':
    raise RuntimeError("Calling `rasa_core.server` directly is "
                       "no longer supported. "
                       "Please use `rasa_core.run --enable_api` instead.")<|MERGE_RESOLUTION|>--- conflicted
+++ resolved
@@ -11,14 +11,6 @@
 from sanic_jwt import Initialize
 from typing import List, Text, Optional, Union, Callable, Any
 
-<<<<<<< HEAD
-import rasa_nlu
-=======
-from flask import Flask, request, abort, Response, jsonify, json
-from flask_cors import CORS, cross_origin
-from flask_jwt_simple import JWTManager, view_decorators
-
->>>>>>> a453bb77
 from rasa_core import utils, constants
 from rasa_core.channels import CollectingOutputChannel, UserMessage
 from rasa_core.test import test
@@ -27,7 +19,6 @@
 from rasa_core.policies import PolicyEnsemble
 from rasa_core.trackers import DialogueStateTracker, EventVerbosity
 from rasa_core.version import __version__
-import rasa_nlu.utils
 
 logger = logging.getLogger(__name__)
 
@@ -519,27 +510,16 @@
 
     @app.post("/evaluate")
     @requires_auth(app, auth_token)
-<<<<<<< HEAD
     async def evaluate_stories(request: Request):
-=======
-    @cross_origin(origins=cors_origins)
-    def evaluate_stories():
-        import rasa_nlu
-
->>>>>>> a453bb77
         """Evaluate stories against the currently loaded model."""
+        import rasa_nlu.utils
+
         tmp_file = rasa_nlu.utils.create_temporary_file(request.body,
                                                         mode='w+b')
         use_e2e = utils.bool_arg(request, 'e2e', default=False)
         try:
-<<<<<<< HEAD
-            evaluation = await run_story_evaluation(tmp_file, app.agent,
-                                                    use_e2e=use_e2e)
+            evaluation = await test(tmp_file, app.agent, use_e2e=use_e2e)
             return response.json(evaluation)
-=======
-            evaluation = test(tmp_file, agent, use_e2e=use_e2e)
-            return jsonify(evaluation)
->>>>>>> a453bb77
         except ValueError as e:
             raise ErrorResponse(400, "FailedEvaluation",
                                 "Evaluation could not be created. Error: {}"
@@ -642,15 +622,13 @@
             "tracker": tracker.current_state(verbosity)
         })
 
-    @app.route("/parse",
-               methods=['POST', 'OPTIONS'])
-    @requires_auth(app, auth_token)
-    @cross_origin(origins=cors_origins)
-    @ensure_loaded_agent(agent)
-    def parse():
-        request_params = request.get_json(force=True)
-        parse_data = agent.interpreter.parse(request_params.get("q"))
-        return jsonify(parse_data)
+    @app.post("/parse")
+    @requires_auth(app, auth_token)
+    @ensure_loaded_agent(app.agent)
+    def parse(request: Request):
+        request_params = request.json
+        parse_data = app.agent.interpreter.parse(request_params.get("q"))
+        return response.json(parse_data)
 
     return app
 
