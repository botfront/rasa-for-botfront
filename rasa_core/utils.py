--- conflicted
+++ resolved
@@ -7,6 +7,7 @@
 import json
 import logging
 import os, io
+import ruamel.yaml
 from collections import deque
 from hashlib import sha1
 from random import Random
@@ -320,14 +321,10 @@
 
 
 def read_yaml_file(filename):
-<<<<<<< HEAD
     """Read contents of `filename` interpreting them as yaml."""
-    import ruamel.yaml
-
     #fix_yaml_loader()
 
-    with io.open(filename, encoding="utf-8") as f:
-        return ruamel.yaml.load(f.read())
+    return ruamel.yaml.load(read_file(filename))
 
 
 def fix_yaml_writer():
@@ -342,7 +339,6 @@
 
 def dump_obj_as_yaml_to_file(filename, obj):
     """Writes data (python dict) to the filename in yaml repr."""
-    import ruamel.yaml
 
     fix_yaml_writer()
 
@@ -350,16 +346,12 @@
         ruamel.yaml.dump(obj, yaml_file,
                          allow_unicode=True,
                          default_flow_style=False)
-=======
-    fix_yaml_loader()
-    return yaml.load(read_file(filename, "utf-8"))
 
 
 def read_file(filename, encoding="utf-8"):
     """Read text from a file."""
     with io.open(filename, encoding=encoding) as f:
         return f.read()
->>>>>>> 1b153c58
 
 
 def is_training_data_empty(X):
