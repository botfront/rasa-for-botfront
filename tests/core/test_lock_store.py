import asyncio
import os

import numpy as np
import pytest
import time
from _pytest.tmpdir import TempdirFactory
from typing import Text
from unittest.mock import patch

from rasa.core.agent import Agent
from rasa.core.channels import UserMessage
from rasa.core.constants import INTENT_MESSAGE_PREFIX, DEFAULT_LOCK_LIFETIME
from rasa.core.lock import TicketLock
from rasa.core.lock_store import (
    InMemoryLockStore,
    LockError,
    LockStore,
    RedisLockStore,
)


class FakeRedisLockStore(RedisLockStore):
    """Fake `RedisLockStore` using `fakeredis` library."""

    def __init__(self):
        import fakeredis

<<<<<<< HEAD
=======
        self.red = fakeredis.FakeStrictRedis()

        # added in redis==3.3.0, but not yet in fakeredis
        self.red.connection_pool.connection_class.health_check_interval = 0

        super(RedisLockStore, self).__init__()


>>>>>>> 22f0a99f
def test_issue_ticket():
    lock = TicketLock("random id 0")

    # no lock issued
    assert lock.last_issued == -1
    assert lock.now_serving == 0

    # no one is waiting
    assert not lock.is_someone_waiting()

    # issue ticket
    ticket = lock.issue_ticket(1)
    assert ticket == 0
    assert lock.last_issued == 0
    assert lock.now_serving == 0

    # someone is waiting
    assert lock.is_someone_waiting()


def test_remove_expired_tickets():
    lock = TicketLock("random id 1")

    # issue one long- and one short-lived ticket
    _ = list(map(lock.issue_ticket, [k for k in [0.01, 10]]))

    # both tickets are there
    assert len(lock.tickets) == 2

    # sleep and only one ticket should be left
    time.sleep(0.02)
    lock.remove_expired_tickets()
    assert len(lock.tickets) == 1


@pytest.mark.parametrize("lock_store", [InMemoryLockStore(), FakeRedisLockStore()])
def test_create_lock_store(lock_store: LockStore):
    conversation_id = "my id 0"

    # create and lock
    lock = lock_store.create_lock(conversation_id)
    lock_store.save_lock(lock)
    lock = lock_store.get_lock(conversation_id)
    assert lock
    assert lock.conversation_id == conversation_id


@pytest.mark.parametrize("lock_store", [InMemoryLockStore(), FakeRedisLockStore()])
def test_serve_ticket(lock_store: LockStore):
    conversation_id = "my id 1"

    lock = lock_store.create_lock(conversation_id)
    lock_store.save_lock(lock)

    # issue ticket with long lifetime
    ticket_0 = lock_store.issue_ticket(conversation_id, 10)
    assert ticket_0 == 0

    lock = lock_store.get_lock(conversation_id)
    assert lock.last_issued == ticket_0
    assert lock.now_serving == ticket_0
    assert lock.is_someone_waiting()

    # issue another ticket
    ticket_1 = lock_store.issue_ticket(conversation_id, 10)

    # finish serving ticket_0
    lock_store.finish_serving(conversation_id, ticket_0)

    lock = lock_store.get_lock(conversation_id)

    assert lock.last_issued == ticket_1
    assert lock.now_serving == ticket_1
    assert lock.is_someone_waiting()

    # serve second ticket and no one should be waiting
    lock_store.finish_serving(conversation_id, ticket_1)

    lock = lock_store.get_lock(conversation_id)
    assert not lock.is_someone_waiting()


# noinspection PyProtectedMember
@pytest.mark.parametrize("lock_store", [InMemoryLockStore(), FakeRedisLockStore()])
def test_lock_expiration(lock_store: LockStore):
    conversation_id = "my id 2"
    lock = lock_store.create_lock(conversation_id)
    lock_store.save_lock(lock)

    # issue ticket with long lifetime
    ticket = lock.issue_ticket(10)
    assert ticket == 0
    assert not lock._ticket_for_ticket_number(ticket).has_expired()

    # issue ticket with short lifetime
    ticket = lock.issue_ticket(0.00001)
    time.sleep(0.00002)
    assert ticket == 1
    assert lock._ticket_for_ticket_number(ticket) is None

    # newly assigned ticket should get number 1 again
    assert lock.issue_ticket(10) == 1


async def test_multiple_conversation_ids(default_agent: Agent):
    text = INTENT_MESSAGE_PREFIX + 'greet{"name":"Rasa"}'

    conversation_ids = [f"conversation {i}" for i in range(2)]

    # ensure conversations are processed in order
    tasks = [default_agent.handle_text(text, sender_id=_id) for _id in conversation_ids]
    results = await asyncio.gather(*tasks)

    assert results
    processed_ids = [result[0]["recipient_id"] for result in results]
    assert processed_ids == conversation_ids


async def test_message_order(tmpdir_factory: TempdirFactory, default_agent: Agent):
    start_time = time.time()
    n_messages = 10
    lock_wait = 0.1

    # let's write the incoming order of messages and the order of results to temp files
    temp_path = tmpdir_factory.mktemp("message_order")
    results_file = temp_path / "results_file"
    incoming_order_file = temp_path / "incoming_order_file"

    # We need to mock `Agent.handle_message()` so we can introduce an
    # artificial holdup (`wait_time_in_seconds`). In the mocked method, we'll
    # record messages as they come and and as they're processed in files so we
    # can check the order later on. We don't need the return value of this method so
    # we'll just return None.
    async def mocked_handle_message(self, message: UserMessage, wait: float) -> None:
        # write incoming message to file
        with open(str(incoming_order_file), "a+") as f_0:
            f_0.write(message.text + "\n")

        async with self.lock_store.lock(
            message.sender_id, wait_time_in_seconds=lock_wait
        ):
            # hold up the message processing after the lock has been acquired
            await asyncio.sleep(wait)

            # write message to file as it's processed
            with open(str(results_file), "a+") as f_1:
                f_1.write(message.text + "\n")

            return None

    # We'll send n_messages from the same sender_id with different blocking times
    # after the lock has been acquired.
    # We have to ensure that the messages are processed in the right order.
    with patch.object(Agent, "handle_message", mocked_handle_message):
        # use decreasing wait times so that every message after the first one
        # does not acquire its lock immediately
        wait_times = np.linspace(0.1, 0.05, n_messages)
        tasks = [
            default_agent.handle_message(
                UserMessage(f"sender {i}", sender_id="some id"), wait=k
            )
            for i, k in enumerate(wait_times)
        ]

        # execute futures
        await asyncio.gather(*(asyncio.ensure_future(t) for t in tasks))

        expected_order = [f"sender {i}" for i in range(len(wait_times))]

        # ensure order of incoming messages is as expected
        with open(str(incoming_order_file)) as f:
            incoming_order = [l for l in f.read().split("\n") if l]
            assert incoming_order == expected_order

        # ensure results are processed in expected order
        with open(str(results_file)) as f:
            results_order = [l for l in f.read().split("\n") if l]
            assert results_order == expected_order

        # Every message after the first one will wait `lock_wait` seconds to acquire its
        # lock (`wait_time_in_seconds` kwarg in `lock_store.lock()`).
        # Let's make sure that this is not blocking and test that total test
        # execution time is less than  the sum of all wait times plus
        # (n_messages - 1) * lock_wait
        time_limit = np.sum(wait_times[1:])
        time_limit += (n_messages - 1) * lock_wait
        assert time.time() - start_time < time_limit


async def test_lock_error(default_agent: Agent):
    lock_lifetime = 0.01
    wait_time_in_seconds = 0.01
    holdup = 0.1

    # Mock message handler again to add a wait time holding up the lock
    # after it's been acquired
    async def mocked_handle_message(self, message: UserMessage) -> None:
        async with self.lock_store.lock(
            message.sender_id,
            wait_time_in_seconds=wait_time_in_seconds,
            lock_lifetime=lock_lifetime,
        ):
            # hold up the message processing after the lock has been acquired
            await asyncio.sleep(holdup)

        return None

    with patch.object(Agent, "handle_message", mocked_handle_message):
        # first message blocks the lock for `holdup`,
        # meaning the second message will not be able to acquire a lock
        tasks = [
            default_agent.handle_message(
                UserMessage(f"sender {i}", sender_id="some id")
            )
            for i in range(2)
        ]

        with pytest.raises(LockError):
            await asyncio.gather(*(asyncio.ensure_future(t) for t in tasks))


async def test_lock_lifetime_environment_variable():
    import rasa.core.lock_store
    import importlib

    # by default lock lifetime is `DEFAULT_LOCK_LIFETIME`
    assert rasa.core.lock_store.LOCK_LIFETIME == DEFAULT_LOCK_LIFETIME

    # set new lock lifetime as environment variable
    new_lock_lifetime = 123
    os.environ["TICKET_LOCK_LIFETIME"] = str(new_lock_lifetime)

    # reload module and check value is updated
    importlib.reload(rasa.core.lock_store)
    assert rasa.core.lock_store.LOCK_LIFETIME == new_lock_lifetime<|MERGE_RESOLUTION|>--- conflicted
+++ resolved
@@ -26,8 +26,6 @@
     def __init__(self):
         import fakeredis
 
-<<<<<<< HEAD
-=======
         self.red = fakeredis.FakeStrictRedis()
 
         # added in redis==3.3.0, but not yet in fakeredis
@@ -36,7 +34,6 @@
         super(RedisLockStore, self).__init__()
 
 
->>>>>>> 22f0a99f
 def test_issue_ticket():
     lock = TicketLock("random id 0")
 
