--- conflicted
+++ resolved
@@ -1,15 +1,11 @@
 import json
-import re
 from aioresponses import aioresponses
 from httpretty import httpretty
 from sanic import Sanic
 
-<<<<<<< HEAD
-=======
 from rasa_core import utils
 from rasa_core.agent import Agent
 from rasa_core.interpreter import RegexInterpreter
->>>>>>> 780bd4d1
 from rasa_core.utils import EndpointConfig
 from tests import utilities
 from tests.conftest import MOODBOT_MODEL_PATH
