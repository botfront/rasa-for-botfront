--- conflicted
+++ resolved
@@ -633,14 +633,6 @@
 
 @pytest.mark.parametrize("event", test_events)
 def test_pushing_event(rasa_app, event):
-<<<<<<< HEAD
-    cid = str(uuid.uuid1())
-    conversation = f"/conversations/{cid}"
-
-    _, response = rasa_app.post(
-        f"{conversation}/tracker/events",
-        json=event.as_dict(),
-=======
     sender_id = str(uuid.uuid1())
     conversation = f"/conversations/{sender_id}"
 
@@ -651,17 +643,12 @@
     _, response = rasa_app.post(
         f"{conversation}/tracker/events",
         json=serialized_event,
->>>>>>> 22f0a99f
         headers={"Content-Type": "application/json"},
     )
     assert response.json is not None
     assert response.status == 200
 
-<<<<<<< HEAD
-    _, tracker_response = rasa_app.get(f"/conversations/{cid}/tracker")
-=======
     _, tracker_response = rasa_app.get(f"/conversations/{sender_id}/tracker")
->>>>>>> 22f0a99f
     tracker = tracker_response.json
     assert tracker is not None
 
@@ -930,8 +917,6 @@
 
     data = {"name": "ka[pa[opi[opj[oj[oija"}
     _, response = rasa_app.post(f"/conversations/{test_sender}/execute", json=data)
-<<<<<<< HEAD
-=======
 
     assert response.status == 500
 
@@ -966,7 +951,6 @@
     _, response = rasa_app.post(
         f"/conversations/{test_sender}/trigger_intent", json=data
     )
->>>>>>> 22f0a99f
 
     assert response.status == 404
 
