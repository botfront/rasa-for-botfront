# pytest pycodestyle configuration
[tool:pytest]
<<<<<<< HEAD
pep8maxlinelength = 80
pep8ignore =
    docs/conf.py ALL
    *.py E251
    *.py W503
    *.py E126
log_cli = 1
log_cli_level = DEBUG

# ignoring W503: line break occurred before a binary operator
# ignoring E126: continuation line over-indented for hanging indent
=======
codestyle_max_line_length = 80
# ignoring W504: line break occurred after a binary operator
codestyle_ignore =
    W504
codestyle_exclude =
    docs/conf.py
>>>>>>> 59e120dc

[metadata]
description-file = README.md
license_file = LICENSE.txt<|MERGE_RESOLUTION|>--- conflicted
+++ resolved
@@ -1,25 +1,13 @@
 # pytest pycodestyle configuration
 [tool:pytest]
-<<<<<<< HEAD
-pep8maxlinelength = 80
-pep8ignore =
-    docs/conf.py ALL
-    *.py E251
-    *.py W503
-    *.py E126
-log_cli = 1
-log_cli_level = DEBUG
-
-# ignoring W503: line break occurred before a binary operator
-# ignoring E126: continuation line over-indented for hanging indent
-=======
 codestyle_max_line_length = 80
 # ignoring W504: line break occurred after a binary operator
 codestyle_ignore =
     W504
 codestyle_exclude =
     docs/conf.py
->>>>>>> 59e120dc
+log_cli = 1
+log_cli_level = DEBUG
 
 [metadata]
 description-file = README.md
