import logging
import re
import typing
from collections import OrderedDict
from typing import Any, Text, Optional, Tuple, List, Dict

from rasa.core.constants import INTENT_MESSAGE_PREFIX

from rasa.nlu.training_data.formats.readerwriter import (
    TrainingDataReader,
    TrainingDataWriter,
)
from rasa.nlu.utils import build_entity
from rasa.nlu.constants import INTENT_ATTRIBUTE


if typing.TYPE_CHECKING:
    from rasa.nlu.training_data import Message, TrainingData

INTENT = "intent"
SYNONYM = "synonym"
REGEX = "regex"
LOOKUP = "lookup"
GAZETTE = "gazette"
available_sections = [INTENT, SYNONYM, REGEX, LOOKUP, GAZETTE]

# regex for: `[entity_text](entity_type(:entity_synonym)?)`
ent_regex = re.compile(
    r"\[(?P<entity_text>[^\]]+)" r"\]\((?P<entity>[^:)]*?)" r"(?:\:(?P<value>[^)]+))?\)"
)

item_regex = re.compile(r"\s*[-*+]\s*(.+)")
comment_regex = re.compile(r"<!--[\s\S]*?--!*>", re.MULTILINE)
fname_regex = re.compile(r"\s*([^-*+]+)")

ESCAPE_DCT = {"\b": "\\b", "\f": "\\f", "\n": "\\n", "\r": "\\r", "\t": "\\t"}

ESCAPE = re.compile(r"[\b\f\n\r\t]")


def encode_string(s: Text) -> Text:
    """Return a encoded python string."""

    def replace(match):
        return ESCAPE_DCT[match.group(0)]

    return ESCAPE.sub(replace, s)


logger = logging.getLogger(__name__)


class MarkdownReader(TrainingDataReader):
    """Reads markdown training data and creates a TrainingData object."""

    def __init__(self) -> None:
        self.current_title = None
        self.current_section = None
        self.training_examples = []
        self.entity_synonyms = {}
        self.regex_features = []
        self.lookup_tables = []
        self.gazette = []

    def reads(self, s: Text, **kwargs: Any) -> "TrainingData":
        """Read markdown string and create TrainingData object"""
        from rasa.nlu.training_data import TrainingData

        self.__init__()
        s = self._strip_comments(s)
        for line in s.splitlines():
            line = line.strip()
            header = self._find_section_header(line)
            if header:
                self._set_current_section(header[0], header[1])
            else:
                self._parse_item(line)
                self._load_files(line)
        return TrainingData(
            self.training_examples,
            self.entity_synonyms,
            self.regex_features,
            self.lookup_tables,
            self.gazette,
        )

    @staticmethod
    def _strip_comments(text: Text) -> Text:
        """ Removes comments defined by `comment_regex` from `text`. """
        return re.sub(comment_regex, "", text)

    def _find_section_header(self, line: Text) -> Optional[Tuple[Text, Text]]:
        """Checks if the current line contains a section header
        and returns the section and the title."""
        match = re.search(r"##\s*(.+?):(.+)", line)
        if match is not None:
            return match.group(1), match.group(2)

        return None

    def _load_files(self, line: Text) -> None:
        """Checks line to see if filename was supplied.  If so, inserts the
        filename into the lookup table slot for processing from the regex
        featurizer."""
        if self.current_section == LOOKUP:
            match = re.match(fname_regex, line)
            if match:
                fname = line.strip()
                self.lookup_tables.append(
                    {"name": self.current_title, "elements": str(fname)}
                )

    def _parse_item(self, line: Text) -> None:
        """Parses an md list item line based on the current section type."""
        match = re.match(item_regex, line)
        if match:
            item = match.group(1)
            if self.current_section == INTENT:
                parsed = self.parse_training_example(item)
                self.training_examples.append(parsed)
            elif self.current_section == SYNONYM:
                self._add_synonym(item, self.current_title)
            elif self.current_section == REGEX:
                self.regex_features.append(
                    {"name": self.current_title, "pattern": item}
                )
            elif self.current_section == LOOKUP:
                self._add_item_to_lookup(item)
            elif self.current_section == GAZETTE:
                self._add_item_to_gazette(item)
    
    def _add_item_to_gazette(self, item):
        matches = [l for l in self.gazette if l["value"] == self.current_title]
        if not matches:
            self.gazette.append({"value": self.current_title, "gazette": [item]})
        else:
            gazette_els = matches[0]["gazette"]
            gazette_els.append(item)

    def _add_item_to_lookup(self, item: Text) -> None:
        """Takes a list of lookup table dictionaries.  Finds the one associated
        with the current lookup, then adds the item to the list."""
        matches = [l for l in self.lookup_tables if l["name"] == self.current_title]
        if not matches:
            self.lookup_tables.append({"name": self.current_title, "elements": [item]})
        else:
            elements = matches[0]["elements"]
            elements.append(item)

    @staticmethod
    def _find_entities_in_training_example(example: Text) -> List[Dict]:
        """Extracts entities from a markdown intent example."""
        entities = []
        offset = 0
        for match in re.finditer(ent_regex, example):
            entity_text = match.groupdict()["entity_text"]
            entity_type = match.groupdict()["entity"]
            if match.groupdict()["value"]:
                entity_value = match.groupdict()["value"]
            else:
                entity_value = entity_text

            start_index = match.start() - offset
            end_index = start_index + len(entity_text)
            offset += len(match.group(0)) - len(entity_text)

            entity = build_entity(start_index, end_index, entity_value, entity_type)
            entities.append(entity)

        return entities

    def _add_synonym(self, text: Text, value: Text) -> None:
        from rasa.nlu.training_data.util import check_duplicate_synonym

        check_duplicate_synonym(self.entity_synonyms, text, value, "reading markdown")
        self.entity_synonyms[text] = value

    def _add_synonyms(self, plain_text: Text, entities: List[Dict]) -> None:
        """Adds synonyms found in intent examples"""
        for e in entities:
            e_text = plain_text[e["start"] : e["end"]]
            if e_text != e["value"]:
                self._add_synonym(e_text, e["value"])

<<<<<<< HEAD
    def _parse_training_example(self, example: Text) -> "Message":
=======
    def parse_training_example(self, example: Text) -> "Message":
>>>>>>> 22f0a99f
        """Extract entities and synonyms, and convert to plain text."""
        from rasa.nlu.training_data import Message

        entities = self._find_entities_in_training_example(example)
        plain_text = re.sub(ent_regex, lambda m: m.groupdict()["entity_text"], example)
        self._add_synonyms(plain_text, entities)

        message = Message.build(plain_text, self.current_title)

        if len(entities) > 0:
            message.set("entities", entities)
        return message

    def _set_current_section(self, section: Text, title: Text) -> None:
        """Update parsing mode."""
        if section not in available_sections:
            raise ValueError(
                "Found markdown section '{}' which is not "
                "in the allowed sections '{}'."
                "".format(section, "', '".join(available_sections))
            )

        self.current_section = section
        self.current_title = title


class MarkdownWriter(TrainingDataWriter):
    def dumps(self, training_data: "TrainingData") -> Text:
        """Transforms a TrainingData object into a markdown string."""

        md = ""
        md += self._generate_training_examples_md(training_data)
        md += self._generate_synonyms_md(training_data)
        md += self._generate_regex_features_md(training_data)
        md += self._generate_lookup_tables_md(training_data)
        md += self._generate_gazette_md(training_data)

        return md

    def _generate_training_examples_md(self, training_data: "TrainingData") -> Text:
        """Generates markdown training examples."""

<<<<<<< HEAD
        training_examples = OrderedDict()

        # Sort by intent while keeping basic intent order
        for example in [e.as_dict_nlu() for e in training_data.training_examples]:
            intent = example[MESSAGE_INTENT_ATTRIBUTE]
=======
        import rasa.nlu.training_data.util as rasa_nlu_training_data_utils

        training_examples = OrderedDict()

        # Sort by intent while keeping basic intent order
        for example in [e.as_dict_nlu() for e in training_data.training_examples]:
            rasa_nlu_training_data_utils.remove_untrainable_entities_from(example)
            intent = example[INTENT_ATTRIBUTE]
>>>>>>> 22f0a99f
            training_examples.setdefault(intent, [])
            training_examples[intent].append(example)

        # Don't prepend newline for first line
        prepend_newline = False
        lines = []

        for intent, examples in training_examples.items():
            section_header = self._generate_section_header_md(
                INTENT, intent, prepend_newline=prepend_newline
            )
            lines.append(section_header)
            prepend_newline = True

            lines += [
<<<<<<< HEAD
                self._generate_item_md(self._generate_message_md(example))
=======
                self._generate_item_md(self.generate_message_md(example))
>>>>>>> 22f0a99f
                for example in examples
            ]

        return "".join(lines)

    def _generate_synonyms_md(self, training_data: "TrainingData") -> Text:
        """Generates markdown for entity synomyms."""

        entity_synonyms = sorted(
            training_data.entity_synonyms.items(), key=lambda x: x[1]
        )
        md = ""
        for i, synonym in enumerate(entity_synonyms):
            if i == 0 or entity_synonyms[i - 1][1] != synonym[1]:
                md += self._generate_section_header_md(SYNONYM, synonym[1])

            md += self._generate_item_md(synonym[0])

        return md

    def _generate_regex_features_md(self, training_data: "TrainingData") -> Text:
        """Generates markdown for regex features."""

        md = ""
        # regex features are already sorted
        regex_features = training_data.regex_features
        for i, regex_feature in enumerate(regex_features):
            if i == 0 or regex_features[i - 1]["name"] != regex_feature["name"]:
                md += self._generate_section_header_md(REGEX, regex_feature["name"])

            md += self._generate_item_md(regex_feature["pattern"])

        return md

    def _generate_lookup_tables_md(self, training_data: "TrainingData") -> Text:
        """Generates markdown for regex features."""

        md = ""
        # regex features are already sorted
        lookup_tables = training_data.lookup_tables
        for i, lookup_table in enumerate(lookup_tables):
            md += self._generate_section_header_md(LOOKUP, lookup_table["name"])
            elements = lookup_table["elements"]
            if isinstance(elements, list):
                for e in elements:
                    md += self._generate_item_md(e)
            else:
                md += self._generate_fname_md(elements)
        return md

    def _generate_gazette_md(self, training_data):
        md = ""
        gazette = training_data.gazette
        for i, item in enumerate(gazette):
            md += self._generate_section_header_md(GAZETTE, item["value"])
            gazette_els = item["gazette"]
            if isinstance(gazette_els, list):
                for e in gazette_els:
                    md += self._generate_item_md(e)
            else:
                md += self._generate_fname_md(gazette_els)
        return md

    @staticmethod
    def _generate_section_header_md(
        section_type: Text, title: Text, prepend_newline: bool = True
    ) -> Text:
        """Generates markdown section header."""

        prefix = "\n" if prepend_newline else ""
        title = encode_string(title)

        return f"{prefix}## {section_type}:{title}\n"
<<<<<<< HEAD

    @staticmethod
    def _generate_item_md(text: Text) -> Text:
        """Generates markdown for a list item."""

        return f"- {encode_string(text)}\n"

    @staticmethod
    def _generate_fname_md(text: Text) -> Text:
        """Generates markdown for a lookup table file path."""

        return f"  {encode_string(text)}\n"

    def _generate_message_md(self, message: Dict[Text, Any]) -> Text:
=======

    @staticmethod
    def _generate_item_md(text: Text) -> Text:
        """Generates markdown for a list item."""

        return f"- {encode_string(text)}\n"

    @staticmethod
    def _generate_fname_md(text: Text) -> Text:
        """Generates markdown for a lookup table file path."""

        return f"  {encode_string(text)}\n"

    @staticmethod
    def generate_message_md(message: Dict[Text, Any]) -> Text:
>>>>>>> 22f0a99f
        """Generates markdown for a message object."""

        md = ""
        text = message.get("text", "")

        pos = 0

        # If a message was prefixed with `INTENT_MESSAGE_PREFIX` (this can only happen
        # in end-to-end stories) then potential entities were provided in the json
        # format (e.g. `/greet{"name": "Rasa"}) and we don't have to add the NLU
        # entity annotation
        if not text.startswith(INTENT_MESSAGE_PREFIX):
            entities = sorted(message.get("entities", []), key=lambda k: k["start"])

            for entity in entities:
                md += text[pos : entity["start"]]
<<<<<<< HEAD
                md += self._generate_entity_md(text, entity)
=======
                md += MarkdownWriter.generate_entity_md(text, entity)
>>>>>>> 22f0a99f
                pos = entity["end"]

        md += text[pos:]

        return md

    @staticmethod
<<<<<<< HEAD
    def _generate_entity_md(text: Text, entity: Dict) -> Text:
=======
    def generate_entity_md(text: Text, entity: Dict) -> Text:
>>>>>>> 22f0a99f
        """Generates markdown for an entity object."""

        entity_text = text[entity["start"] : entity["end"]]
        entity_type = entity["entity"]
        if entity_text != entity["value"]:
            # add synonym suffix
            entity_type += ":{}".format(entity["value"])

        return f"[{entity_text}]({entity_type})"<|MERGE_RESOLUTION|>--- conflicted
+++ resolved
@@ -182,11 +182,7 @@
             if e_text != e["value"]:
                 self._add_synonym(e_text, e["value"])
 
-<<<<<<< HEAD
-    def _parse_training_example(self, example: Text) -> "Message":
-=======
     def parse_training_example(self, example: Text) -> "Message":
->>>>>>> 22f0a99f
         """Extract entities and synonyms, and convert to plain text."""
         from rasa.nlu.training_data import Message
 
@@ -229,13 +225,6 @@
     def _generate_training_examples_md(self, training_data: "TrainingData") -> Text:
         """Generates markdown training examples."""
 
-<<<<<<< HEAD
-        training_examples = OrderedDict()
-
-        # Sort by intent while keeping basic intent order
-        for example in [e.as_dict_nlu() for e in training_data.training_examples]:
-            intent = example[MESSAGE_INTENT_ATTRIBUTE]
-=======
         import rasa.nlu.training_data.util as rasa_nlu_training_data_utils
 
         training_examples = OrderedDict()
@@ -244,7 +233,6 @@
         for example in [e.as_dict_nlu() for e in training_data.training_examples]:
             rasa_nlu_training_data_utils.remove_untrainable_entities_from(example)
             intent = example[INTENT_ATTRIBUTE]
->>>>>>> 22f0a99f
             training_examples.setdefault(intent, [])
             training_examples[intent].append(example)
 
@@ -260,11 +248,7 @@
             prepend_newline = True
 
             lines += [
-<<<<<<< HEAD
-                self._generate_item_md(self._generate_message_md(example))
-=======
                 self._generate_item_md(self.generate_message_md(example))
->>>>>>> 22f0a99f
                 for example in examples
             ]
 
@@ -338,7 +322,6 @@
         title = encode_string(title)
 
         return f"{prefix}## {section_type}:{title}\n"
-<<<<<<< HEAD
 
     @staticmethod
     def _generate_item_md(text: Text) -> Text:
@@ -352,24 +335,8 @@
 
         return f"  {encode_string(text)}\n"
 
-    def _generate_message_md(self, message: Dict[Text, Any]) -> Text:
-=======
-
-    @staticmethod
-    def _generate_item_md(text: Text) -> Text:
-        """Generates markdown for a list item."""
-
-        return f"- {encode_string(text)}\n"
-
-    @staticmethod
-    def _generate_fname_md(text: Text) -> Text:
-        """Generates markdown for a lookup table file path."""
-
-        return f"  {encode_string(text)}\n"
-
     @staticmethod
     def generate_message_md(message: Dict[Text, Any]) -> Text:
->>>>>>> 22f0a99f
         """Generates markdown for a message object."""
 
         md = ""
@@ -386,11 +353,7 @@
 
             for entity in entities:
                 md += text[pos : entity["start"]]
-<<<<<<< HEAD
-                md += self._generate_entity_md(text, entity)
-=======
                 md += MarkdownWriter.generate_entity_md(text, entity)
->>>>>>> 22f0a99f
                 pos = entity["end"]
 
         md += text[pos:]
@@ -398,11 +361,7 @@
         return md
 
     @staticmethod
-<<<<<<< HEAD
-    def _generate_entity_md(text: Text, entity: Dict) -> Text:
-=======
     def generate_entity_md(text: Text, entity: Dict) -> Text:
->>>>>>> 22f0a99f
         """Generates markdown for an entity object."""
 
         entity_text = text[entity["start"] : entity["end"]]
