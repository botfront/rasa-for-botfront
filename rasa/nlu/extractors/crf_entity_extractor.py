import logging
import warnings
import os
import typing
import numpy as np
from typing import Any, Dict, List, Optional, Text, Tuple, Union, NamedTuple

from rasa.nlu.config import InvalidConfigError, RasaNLUModelConfig
from rasa.nlu.extractors import EntityExtractor
from rasa.nlu.model import Metadata
from rasa.nlu.tokenizers.tokenizer import Token
from rasa.nlu.training_data import Message, TrainingData
from rasa.nlu.constants import (
    TOKENS_NAMES,
    TEXT_ATTRIBUTE,
    DENSE_FEATURE_NAMES,
    SPACY_DOCS,
    ENTITIES_ATTRIBUTE,
)
from rasa.constants import (
    DOCS_BASE_URL,
    DOCS_URL_TRAINING_DATA_NLU,
    DOCS_URL_COMPONENTS,
)
from rasa.utils.common import raise_warning

try:
    import spacy
except ImportError:
    spacy = None

logger = logging.getLogger(__name__)

if typing.TYPE_CHECKING:
    from sklearn_crfsuite import CRF
    from spacy.tokens import Doc


class CRFToken(NamedTuple):
    text: Text
    tag: Text
    entity: Text
    pattern: Dict[Text, Any]
    dense_features: np.ndarray


class CRFEntityExtractor(EntityExtractor):

    provides = [ENTITIES_ATTRIBUTE]

    requires = [TOKENS_NAMES[TEXT_ATTRIBUTE]]

    defaults = {
        # BILOU_flag determines whether to use BILOU tagging or not.
        # More rigorous however requires more examples per entity
        # rule of thumb: use only if more than 100 egs. per entity
        "BILOU_flag": True,
        # crf_features is [before, word, after] array with before, word,
        # after holding keys about which
        # features to use for each word, for example, 'title' in
        # array before will have the feature
        # "is the preceding word in title case?"
        # POS features require spaCy to be installed
        "features": [
            ["low", "title", "upper"],
            [
                "bias",
                "low",
                "prefix5",
                "prefix2",
                "suffix5",
                "suffix3",
                "suffix2",
                "upper",
                "title",
                "digit",
                "pattern",
            ],
            ["low", "title", "upper"],
        ],
        # The maximum number of iterations for optimization algorithms.
        "max_iterations": 50,
        # weight of theL1 regularization
        "L1_c": 0.1,
        # weight of the L2 regularization
        "L2_c": 0.1,
    }

    function_dict = {
<<<<<<< HEAD
        "low": lambda doc: doc[0].lower(),  # pytype: disable=attribute-error
        "title": lambda doc: doc[0].istitle(),  # pytype: disable=attribute-error
        "prefix5": lambda doc: doc[0][:5],
        "prefix2": lambda doc: doc[0][:2],
        "suffix5": lambda doc: doc[0][-5:],
        "suffix3": lambda doc: doc[0][-3:],
        "suffix2": lambda doc: doc[0][-2:],
        "suffix1": lambda doc: doc[0][-1:],
        "pos": lambda doc: doc[1],
        "pos2": lambda doc: doc[1][:2],
        "bias": lambda doc: "bias",
        "upper": lambda doc: doc[0].isupper(),  # pytype: disable=attribute-error
        "digit": lambda doc: doc[0].isdigit(),  # pytype: disable=attribute-error
        "pattern": lambda doc: doc[3],
        "ner_features": lambda doc: doc[4],
=======
        "low": lambda crf_token: crf_token.text.lower(),  # pytype: disable=attribute-error
        "title": lambda crf_token: crf_token.text.istitle(),  # pytype: disable=attribute-error
        "prefix5": lambda crf_token: crf_token.text[:5],
        "prefix2": lambda crf_token: crf_token.text[:2],
        "suffix5": lambda crf_token: crf_token.text[-5:],
        "suffix3": lambda crf_token: crf_token.text[-3:],
        "suffix2": lambda crf_token: crf_token.text[-2:],
        "suffix1": lambda crf_token: crf_token.text[-1:],
        "pos": lambda crf_token: crf_token.tag,
        "pos2": lambda crf_token: crf_token.tag[:2],
        "bias": lambda crf_token: "bias",
        "upper": lambda crf_token: crf_token.text.isupper(),  # pytype: disable=attribute-error
        "digit": lambda crf_token: crf_token.text.isdigit(),  # pytype: disable=attribute-error
        "pattern": lambda crf_token: crf_token.pattern,
        "text_dense_features": lambda crf_token: crf_token.dense_features,
>>>>>>> 22f0a99f
    }

    def __init__(
        self,
        component_config: Optional[Dict[Text, Any]] = None,
        ent_tagger: Optional["CRF"] = None,
    ) -> None:

        super().__init__(component_config)

        self.ent_tagger = ent_tagger

        self._validate_configuration()

        self._check_pos_features_and_spacy()
        # possibly add a check here to ensure ner_features iff custom_extractor
        self._check_ner_features()

    def _check_pos_features_and_spacy(self) -> None:
        import itertools

        features = self.component_config.get("features", [])
        fts = set(itertools.chain.from_iterable(features))
        self.pos_features = "pos" in fts or "pos2" in fts
        if self.pos_features:
            self._check_spacy()

    @staticmethod
    def _check_spacy() -> None:
        if spacy is None:
            raise ImportError(
                "Failed to import `spaCy`. "
                "`spaCy` is required for POS features "
                "See https://spacy.io/usage/ for installation"
                "instructions."
            )

<<<<<<< HEAD
    def _check_ner_features(self):
        import itertools

        features = self.component_config.get("features", [])
        used_features = set(itertools.chain.from_iterable(features))
        self.use_ner_features = "ner_features" in used_features

    def _validate_configuration(self):
=======
    def _validate_configuration(self) -> None:
>>>>>>> 22f0a99f
        if len(self.component_config.get("features", [])) % 2 != 1:
            raise ValueError(
                "Need an odd number of crf feature lists to have a center word."
            )

    @classmethod
    def required_packages(cls) -> List[Text]:
        return ["sklearn_crfsuite", "sklearn"]

    def train(
        self, training_data: TrainingData, config: RasaNLUModelConfig, **kwargs: Any
    ) -> None:

        # checks whether there is at least one
        # example with an entity annotation
        if training_data.entity_examples:
            self._check_spacy_doc(training_data.training_examples[0])

            # filter out pre-trained entity examples
            filtered_entity_examples = self.filter_trainable_entities(
                training_data.training_examples
            )

            # convert the dataset into features
            # this will train on ALL examples, even the ones
            # without annotations
            dataset = self._create_dataset(filtered_entity_examples)

            self._train_model(dataset)

<<<<<<< HEAD
    def _create_dataset(
        self, examples: List[Message]
    ) -> List[
        List[
            Tuple[
                Optional[Text],
                Optional[Text],
                Text,
                Dict[Text, Any],
                Optional[Dict[Text, Any]],
            ]
        ]
    ]:
=======
    def _create_dataset(self, examples: List[Message]) -> List[List[CRFToken]]:
>>>>>>> 22f0a99f
        dataset = []

        for example in examples:
            entity_offsets = self._convert_example(example)
            dataset.append(self._from_json_to_crf(example, entity_offsets))

        return dataset

    def _check_spacy_doc(self, message: Message) -> None:
        if self.pos_features and message.get(SPACY_DOCS[TEXT_ATTRIBUTE]) is None:
            raise InvalidConfigError(
                "Could not find `spacy_doc` attribute for "
                "message {}\n"
                "POS features require a pipeline component "
                "that provides `spacy_doc` attributes, i.e. `SpacyNLP`. "
                "See {}/nlu/choosing-a-pipeline/#pretrained-embeddings-spacy "
                "for details".format(message.text, DOCS_BASE_URL)
            )

    def process(self, message: Message, **kwargs: Any) -> None:

        self._check_spacy_doc(message)

        extracted = self.add_extractor_name(self.extract_entities(message))
        message.set(
            ENTITIES_ATTRIBUTE,
            message.get(ENTITIES_ATTRIBUTE, []) + extracted,
            add_to_output=True,
        )

    @staticmethod
    def _convert_example(example: Message) -> List[Tuple[int, int, Text]]:
        def convert_entity(entity):
            return entity["start"], entity["end"], entity["entity"]

        return [convert_entity(ent) for ent in example.get(ENTITIES_ATTRIBUTE, [])]

    def extract_entities(self, message: Message) -> List[Dict[Text, Any]]:
        """Take a sentence and return entities in json format"""

        if self.ent_tagger is not None:
            text_data = self._from_text_to_crf(message)
            features = self._sentence_to_features(text_data)
            ents = self.ent_tagger.predict_marginals_single(features)
            return self._from_crf_to_json(message, ents)
        else:
            return []

    def most_likely_entity(self, idx: int, entities: List[Any]) -> Tuple[Text, Any]:
        if len(entities) > idx:
            entity_probs = entities[idx]
        else:
            entity_probs = None
        if entity_probs:
            label = max(entity_probs, key=lambda key: entity_probs[key])
            if self.component_config["BILOU_flag"]:
                # if we are using bilou flags, we will combine the prob
                # of the B, I, L and U tags for an entity (so if we have a
                # score of 60% for `B-address` and 40% and 30%
                # for `I-address`, we will return 70%)
                return (
                    label,
                    sum([v for k, v in entity_probs.items() if k[2:] == label[2:]]),
                )
            else:
                return label, entity_probs[label]
        else:
            return "", 0.0

    def _create_entity_dict(
        self,
        message: Message,
        tokens: Union["Doc", List[Token]],
        start: int,
        end: int,
        entity: str,
        confidence: float,
    ) -> Dict[Text, Any]:
        if isinstance(tokens, list):  # tokens is a list of Token
            _start = tokens[start].start
            _end = tokens[end].end
            value = tokens[start].text
            value += "".join(
                [
                    message.text[tokens[i - 1].end : tokens[i].start] + tokens[i].text
                    for i in range(start + 1, end + 1)
                ]
            )
        else:  # tokens is a Doc
            _start = tokens[start].idx
            _end = tokens[start : end + 1].end_char
            value = tokens[start : end + 1].text

        return {
            "start": _start,
            "end": _end,
            "value": value,
            "entity": entity,
            "confidence": confidence,
        }

    @staticmethod
    def _entity_from_label(label) -> Text:
        return label[2:]

    @staticmethod
    def _bilou_from_label(label) -> Optional[Text]:
        if len(label) >= 2 and label[1] == "-":
            return label[0].upper()
        return None

    @staticmethod
    def _tokens_without_cls(message: Message) -> List[Token]:
        # [:-1] to remove the CLS token from the list of tokens
        return message.get(TOKENS_NAMES[TEXT_ATTRIBUTE])[:-1]

    def _find_bilou_end(self, word_idx, entities) -> Any:
        ent_word_idx = word_idx + 1
        finished = False

        # get information about the first word, tagged with `B-...`
        label, confidence = self.most_likely_entity(word_idx, entities)
        entity_label = self._entity_from_label(label)

        while not finished:
            label, label_confidence = self.most_likely_entity(ent_word_idx, entities)

            confidence = min(confidence, label_confidence)

            if label[2:] != entity_label:
                # words are not tagged the same entity class
                logger.debug(
                    "Inconsistent BILOU tagging found, B- tag, L- "
                    "tag pair encloses multiple entity classes.i.e. "
                    "[B-a, I-b, L-a] instead of [B-a, I-a, L-a].\n"
                    "Assuming B- class is correct."
                )

            if label.startswith("L-"):
                # end of the entity
                finished = True
            elif label.startswith("I-"):
                # middle part of the entity
                ent_word_idx += 1
            else:
                # entity not closed by an L- tag
                finished = True
                ent_word_idx -= 1
                logger.debug(
                    "Inconsistent BILOU tagging found, B- tag not "
                    "closed by L- tag, i.e [B-a, I-a, O] instead of "
                    "[B-a, L-a, O].\nAssuming last tag is L-"
                )
        return ent_word_idx, confidence

    def _handle_bilou_label(
        self, word_idx: int, entities: List[Any]
    ) -> Tuple[Any, Any, Any]:
        label, confidence = self.most_likely_entity(word_idx, entities)
        entity_label = self._entity_from_label(label)

        if self._bilou_from_label(label) == "U":
            return word_idx, confidence, entity_label

        elif self._bilou_from_label(label) == "B":
            # start of multi word-entity need to represent whole extent
            ent_word_idx, confidence = self._find_bilou_end(word_idx, entities)
            return ent_word_idx, confidence, entity_label

        else:
            return None, None, None

    def _from_crf_to_json(
        self, message: Message, entities: List[Any]
    ) -> List[Dict[Text, Any]]:

        if self.pos_features:
            tokens = message.get(SPACY_DOCS[TEXT_ATTRIBUTE])
        else:
            tokens = self._tokens_without_cls(message)

        if len(tokens) != len(entities):
            raise Exception(
                "Inconsistency in amount of tokens between crfsuite and message"
            )

        if self.component_config["BILOU_flag"]:
            return self._convert_bilou_tagging_to_entity_result(
                message, tokens, entities
            )
        else:
            # not using BILOU tagging scheme, multi-word entities are split.
            return self._convert_simple_tagging_to_entity_result(tokens, entities)

    def _convert_bilou_tagging_to_entity_result(
        self, message: Message, tokens: List[Token], entities: List[Dict[Text, float]]
    ):
        # using the BILOU tagging scheme
        json_ents = []
        word_idx = 0
        while word_idx < len(tokens):
            end_idx, confidence, entity_label = self._handle_bilou_label(
                word_idx, entities
            )

            if end_idx is not None:
                ent = self._create_entity_dict(
                    message, tokens, word_idx, end_idx, entity_label, confidence
                )
                json_ents.append(ent)
                word_idx = end_idx + 1
            else:
                word_idx += 1
        return json_ents

    def _convert_simple_tagging_to_entity_result(
        self, tokens: List[Union[Token, Any]], entities: List[Any]
    ) -> List[Dict[Text, Any]]:
        json_ents = []

        for word_idx in range(len(tokens)):
            entity_label, confidence = self.most_likely_entity(word_idx, entities)
            word = tokens[word_idx]
            if entity_label != "O":
                if self.pos_features and not isinstance(word, Token):
                    start = word.idx
                    end = word.idx + len(word)
                else:
                    start = word.start
                    end = word.end
                ent = {
                    "start": start,
                    "end": end,
                    "value": word.text,
                    "entity": entity_label,
                    "confidence": confidence,
                }
                json_ents.append(ent)

        return json_ents

    @classmethod
    def load(
        cls,
        meta: Dict[Text, Any],
        model_dir: Text = None,
        model_metadata: Metadata = None,
        cached_component: Optional["CRFEntityExtractor"] = None,
        **kwargs: Any,
    ) -> "CRFEntityExtractor":
        from sklearn.externals import joblib

        file_name = meta.get("file")
        model_file = os.path.join(model_dir, file_name)

        if os.path.exists(model_file):
            ent_tagger = joblib.load(model_file)
            return cls(meta, ent_tagger)
        else:
            return cls(meta)

    def persist(self, file_name: Text, model_dir: Text) -> Optional[Dict[Text, Any]]:
        """Persist this model into the passed directory.

        Returns the metadata necessary to load the model again."""

        from sklearn.externals import joblib

        file_name = file_name + ".pkl"
        if self.ent_tagger:
            model_file_name = os.path.join(model_dir, file_name)
            joblib.dump(self.ent_tagger, model_file_name)

        return {"file": file_name}

<<<<<<< HEAD
    def _sentence_to_features(
        self,
        sentence: List[
            Tuple[
                Optional[Text],
                Optional[Text],
                Text,
                Dict[Text, Any],
                Optional[Dict[Text, Any]],
            ]
        ],
    ) -> List[Dict[Text, Any]]:
=======
    def _sentence_to_features(self, sentence: List[CRFToken]) -> List[Dict[Text, Any]]:
>>>>>>> 22f0a99f
        """Convert a word into discrete features in self.crf_features,
        including word before and word after."""

        configured_features = self.component_config["features"]
        sentence_features = []

        for word_idx in range(len(sentence)):
            # word before(-1), current word(0), next word(+1)
            feature_span = len(configured_features)
            half_span = feature_span // 2
            feature_range = range(-half_span, half_span + 1)
            prefixes = [str(i) for i in feature_range]
            word_features = {}
            for f_i in feature_range:
                if word_idx + f_i >= len(sentence):
                    word_features["EOS"] = True
                    # End Of Sentence
                elif word_idx + f_i < 0:
                    word_features["BOS"] = True
                    # Beginning Of Sentence
                else:
                    word = sentence[word_idx + f_i]
                    f_i_from_zero = f_i + half_span
                    prefix = prefixes[f_i_from_zero]
                    features = configured_features[f_i_from_zero]
                    for feature in features:
                        if feature == "pattern":
                            # add all regexes as a feature
                            regex_patterns = self.function_dict[feature](word)
                            # pytype: disable=attribute-error
                            for p_name, matched in regex_patterns.items():
                                feature_name = prefix + ":" + feature + ":" + p_name
                                word_features[feature_name] = matched
                            # pytype: enable=attribute-error
                        else:
                            # append each feature to a feature vector
                            value = self.function_dict[feature](word)
                            word_features[prefix + ":" + feature] = value
            sentence_features.append(word_features)
        return sentence_features

    @staticmethod
    def _sentence_to_labels(
        sentence: List[
            Tuple[
                Optional[Text],
                Optional[Text],
                Text,
                Dict[Text, Any],
                Optional[Dict[str, Any]],
            ]
        ],
    ) -> List[Text]:

        return [label for _, _, label, _, _ in sentence]

    def _from_json_to_crf(
        self, message: Message, entity_offsets: List[Tuple[int, int, Text]]
<<<<<<< HEAD
    ) -> List[
        Tuple[
            Optional[Text],
            Optional[Text],
            Text,
            Dict[Text, Any],
            Optional[Dict[Text, Any]],
        ]
    ]:
=======
    ) -> List[CRFToken]:
>>>>>>> 22f0a99f
        """Convert json examples to format of underlying crfsuite."""

        if self.pos_features:
            from spacy.gold import GoldParse  # pytype: disable=import-error

            doc_or_tokens = message.get(SPACY_DOCS[TEXT_ATTRIBUTE])
            gold = GoldParse(doc_or_tokens, entities=entity_offsets)
            ents = [l[5] for l in gold.orig_annot]
        else:
            doc_or_tokens = self._tokens_without_cls(message)
            ents = self._bilou_tags_from_offsets(doc_or_tokens, entity_offsets)

        # collect badly annotated examples
        collected = []
        for t, e in zip(doc_or_tokens, ents):
            if e == "-":
                collected.append(t)
            elif collected:
                collected_text = " ".join([t.text for t in collected])
<<<<<<< HEAD
                warnings.warn(
=======
                raise_warning(
>>>>>>> 22f0a99f
                    f"Misaligned entity annotation for '{collected_text}' "
                    f"in sentence '{message.text}' with intent "
                    f"'{message.get('intent')}'. "
                    f"Make sure the start and end values of the "
                    f"annotated training examples end at token "
                    f"boundaries (e.g. don't include trailing "
<<<<<<< HEAD
                    f"whitespaces or punctuation)."
=======
                    f"whitespaces or punctuation).",
                    docs=DOCS_URL_TRAINING_DATA_NLU,
>>>>>>> 22f0a99f
                )
                collected = []

        if not self.component_config["BILOU_flag"]:
            for i, label in enumerate(ents):
                if self._bilou_from_label(label) in {"B", "I", "U", "L"}:
                    # removes BILOU prefix from label
                    ents[i] = self._entity_from_label(label)

        return self._from_text_to_crf(message, ents)

    @staticmethod
    def _bilou_tags_from_offsets(tokens, entities, missing: Text = "O") -> List[Text]:
        # From spacy.spacy.GoldParse, under MIT License
        starts = {token.start: i for i, token in enumerate(tokens)}
        ends = {token.end: i for i, token in enumerate(tokens)}
        bilou = ["-" for _ in tokens]
        # Handle entity cases
        for start_char, end_char, label in entities:
            start_token = starts.get(start_char)
            end_token = ends.get(end_char)
            # Only interested if the tokenization is correct
            if start_token is not None and end_token is not None:
                if start_token == end_token:
                    bilou[start_token] = "U-%s" % label
                else:
                    bilou[start_token] = "B-%s" % label
                    for i in range(start_token + 1, end_token):
                        bilou[i] = "I-%s" % label
                    bilou[end_token] = "L-%s" % label
        # Now distinguish the O cases from ones where we miss the tokenization
        entity_chars = set()
        for start_char, end_char, label in entities:
            for i in range(start_char, end_char):
                entity_chars.add(i)
        for n, token in enumerate(tokens):
            for i in range(token.start, token.end):
                if i in entity_chars:
                    break
            else:
                bilou[n] = missing

        return bilou

    @staticmethod
    def __pattern_of_token(message: Message, i: int) -> Dict:
        if message.get(TOKENS_NAMES[TEXT_ATTRIBUTE]) is not None:
            return message.get(TOKENS_NAMES[TEXT_ATTRIBUTE])[i].get("pattern", {})
        else:
            return {}

    @staticmethod
    def __tag_of_token(token: Any) -> Text:
        if spacy.about.__version__ > "2" and token._.has("tag"):
            return token._.get("tag")
        else:
            return token.tag_

    @staticmethod
<<<<<<< HEAD
    def __additional_ner_features(message: Message) -> List[Any]:
        features = message.get("ner_features", [])
        tokens = message.get("tokens", [])
        if len(tokens) != len(features):
            warn_string = "Number of custom NER features ({}) does not match number of tokens ({})".format(
                len(features), len(tokens)
            )
            raise Exception(warn_string)
=======
    def __get_dense_features(message: Message) -> Optional[List[Any]]:
        features = message.get(DENSE_FEATURE_NAMES[TEXT_ATTRIBUTE])

        if features is None:
            return None

        tokens = message.get(TOKENS_NAMES[TEXT_ATTRIBUTE], [])
        if len(tokens) != len(features):
            raise_warning(
                f"Number of features ({len(features)}) for attribute "
                f"'{DENSE_FEATURE_NAMES[TEXT_ATTRIBUTE]}' "
                f"does not match number of tokens ({len(tokens)}).",
                docs=DOCS_URL_COMPONENTS + "#crfentityextractor",
            )
            return None

>>>>>>> 22f0a99f
        # convert to python-crfsuite feature format
        features_out = []
        for feature in features:
            feature_dict = {
                str(index): token_features
                for index, token_features in enumerate(feature)
            }
<<<<<<< HEAD
            converted = {"custom_ner_features": feature_dict}
=======
            converted = {"text_dense_features": feature_dict}
>>>>>>> 22f0a99f
            features_out.append(converted)
        return features_out

    def _from_text_to_crf(
        self, message: Message, entities: List[Text] = None
<<<<<<< HEAD
    ) -> List[
        Tuple[
            Optional[Text],
            Optional[Text],
            Text,
            Dict[Text, Any],
            Optional[Dict[Text, Any]],
        ]
    ]:
=======
    ) -> List[CRFToken]:
>>>>>>> 22f0a99f
        """Takes a sentence and switches it to crfsuite format."""

        crf_format = []
        if self.pos_features:
            tokens = message.get(SPACY_DOCS[TEXT_ATTRIBUTE])
        else:
<<<<<<< HEAD
            tokens = message.get("tokens")
        ner_features = (
            self.__additional_ner_features(message) if self.use_ner_features else None
        )
=======
            tokens = self._tokens_without_cls(message)

        text_dense_features = self.__get_dense_features(message)

>>>>>>> 22f0a99f
        for i, token in enumerate(tokens):
            pattern = self.__pattern_of_token(message, i)
            entity = entities[i] if entities else "N/A"
            tag = self.__tag_of_token(token) if self.pos_features else None
<<<<<<< HEAD
            custom_ner_features = ner_features[i] if self.use_ner_features else None
            crf_format.append((token.text, tag, entity, pattern, custom_ner_features))
        return crf_format

    def _train_model(
        self,
        df_train: List[
            List[
                Tuple[
                    Optional[Text],
                    Optional[Text],
                    Text,
                    Dict[Text, Any],
                    Optional[Dict[Text, Any]],
                ]
            ]
        ],
    ) -> None:
=======
            dense_features = (
                text_dense_features[i] if text_dense_features is not None else []
            )

            crf_format.append(
                CRFToken(token.text, tag, entity, pattern, dense_features)
            )

        return crf_format

    def _train_model(self, df_train: List[List[CRFToken]]) -> None:
>>>>>>> 22f0a99f
        """Train the crf tagger based on the training data."""
        import sklearn_crfsuite

        X_train = [self._sentence_to_features(sent) for sent in df_train]
        y_train = [self._sentence_to_labels(sent) for sent in df_train]
        self.ent_tagger = sklearn_crfsuite.CRF(
            algorithm="lbfgs",
            # coefficient for L1 penalty
            c1=self.component_config["L1_c"],
            # coefficient for L2 penalty
            c2=self.component_config["L2_c"],
            # stop earlier
            max_iterations=self.component_config["max_iterations"],
            # include transitions that are possible, but not observed
            all_possible_transitions=True,
        )
        self.ent_tagger.fit(X_train, y_train)<|MERGE_RESOLUTION|>--- conflicted
+++ resolved
@@ -1,5 +1,4 @@
 import logging
-import warnings
 import os
 import typing
 import numpy as np
@@ -87,23 +86,6 @@
     }
 
     function_dict = {
-<<<<<<< HEAD
-        "low": lambda doc: doc[0].lower(),  # pytype: disable=attribute-error
-        "title": lambda doc: doc[0].istitle(),  # pytype: disable=attribute-error
-        "prefix5": lambda doc: doc[0][:5],
-        "prefix2": lambda doc: doc[0][:2],
-        "suffix5": lambda doc: doc[0][-5:],
-        "suffix3": lambda doc: doc[0][-3:],
-        "suffix2": lambda doc: doc[0][-2:],
-        "suffix1": lambda doc: doc[0][-1:],
-        "pos": lambda doc: doc[1],
-        "pos2": lambda doc: doc[1][:2],
-        "bias": lambda doc: "bias",
-        "upper": lambda doc: doc[0].isupper(),  # pytype: disable=attribute-error
-        "digit": lambda doc: doc[0].isdigit(),  # pytype: disable=attribute-error
-        "pattern": lambda doc: doc[3],
-        "ner_features": lambda doc: doc[4],
-=======
         "low": lambda crf_token: crf_token.text.lower(),  # pytype: disable=attribute-error
         "title": lambda crf_token: crf_token.text.istitle(),  # pytype: disable=attribute-error
         "prefix5": lambda crf_token: crf_token.text[:5],
@@ -119,7 +101,6 @@
         "digit": lambda crf_token: crf_token.text.isdigit(),  # pytype: disable=attribute-error
         "pattern": lambda crf_token: crf_token.pattern,
         "text_dense_features": lambda crf_token: crf_token.dense_features,
->>>>>>> 22f0a99f
     }
 
     def __init__(
@@ -135,8 +116,6 @@
         self._validate_configuration()
 
         self._check_pos_features_and_spacy()
-        # possibly add a check here to ensure ner_features iff custom_extractor
-        self._check_ner_features()
 
     def _check_pos_features_and_spacy(self) -> None:
         import itertools
@@ -157,18 +136,7 @@
                 "instructions."
             )
 
-<<<<<<< HEAD
-    def _check_ner_features(self):
-        import itertools
-
-        features = self.component_config.get("features", [])
-        used_features = set(itertools.chain.from_iterable(features))
-        self.use_ner_features = "ner_features" in used_features
-
-    def _validate_configuration(self):
-=======
     def _validate_configuration(self) -> None:
->>>>>>> 22f0a99f
         if len(self.component_config.get("features", [])) % 2 != 1:
             raise ValueError(
                 "Need an odd number of crf feature lists to have a center word."
@@ -199,23 +167,7 @@
 
             self._train_model(dataset)
 
-<<<<<<< HEAD
-    def _create_dataset(
-        self, examples: List[Message]
-    ) -> List[
-        List[
-            Tuple[
-                Optional[Text],
-                Optional[Text],
-                Text,
-                Dict[Text, Any],
-                Optional[Dict[Text, Any]],
-            ]
-        ]
-    ]:
-=======
     def _create_dataset(self, examples: List[Message]) -> List[List[CRFToken]]:
->>>>>>> 22f0a99f
         dataset = []
 
         for example in examples:
@@ -479,7 +431,6 @@
 
     def persist(self, file_name: Text, model_dir: Text) -> Optional[Dict[Text, Any]]:
         """Persist this model into the passed directory.
-
         Returns the metadata necessary to load the model again."""
 
         from sklearn.externals import joblib
@@ -491,22 +442,7 @@
 
         return {"file": file_name}
 
-<<<<<<< HEAD
-    def _sentence_to_features(
-        self,
-        sentence: List[
-            Tuple[
-                Optional[Text],
-                Optional[Text],
-                Text,
-                Dict[Text, Any],
-                Optional[Dict[Text, Any]],
-            ]
-        ],
-    ) -> List[Dict[Text, Any]]:
-=======
     def _sentence_to_features(self, sentence: List[CRFToken]) -> List[Dict[Text, Any]]:
->>>>>>> 22f0a99f
         """Convert a word into discrete features in self.crf_features,
         including word before and word after."""
 
@@ -565,19 +501,7 @@
 
     def _from_json_to_crf(
         self, message: Message, entity_offsets: List[Tuple[int, int, Text]]
-<<<<<<< HEAD
-    ) -> List[
-        Tuple[
-            Optional[Text],
-            Optional[Text],
-            Text,
-            Dict[Text, Any],
-            Optional[Dict[Text, Any]],
-        ]
-    ]:
-=======
     ) -> List[CRFToken]:
->>>>>>> 22f0a99f
         """Convert json examples to format of underlying crfsuite."""
 
         if self.pos_features:
@@ -597,23 +521,15 @@
                 collected.append(t)
             elif collected:
                 collected_text = " ".join([t.text for t in collected])
-<<<<<<< HEAD
-                warnings.warn(
-=======
                 raise_warning(
->>>>>>> 22f0a99f
                     f"Misaligned entity annotation for '{collected_text}' "
                     f"in sentence '{message.text}' with intent "
                     f"'{message.get('intent')}'. "
                     f"Make sure the start and end values of the "
                     f"annotated training examples end at token "
                     f"boundaries (e.g. don't include trailing "
-<<<<<<< HEAD
-                    f"whitespaces or punctuation)."
-=======
                     f"whitespaces or punctuation).",
                     docs=DOCS_URL_TRAINING_DATA_NLU,
->>>>>>> 22f0a99f
                 )
                 collected = []
 
@@ -673,16 +589,6 @@
             return token.tag_
 
     @staticmethod
-<<<<<<< HEAD
-    def __additional_ner_features(message: Message) -> List[Any]:
-        features = message.get("ner_features", [])
-        tokens = message.get("tokens", [])
-        if len(tokens) != len(features):
-            warn_string = "Number of custom NER features ({}) does not match number of tokens ({})".format(
-                len(features), len(tokens)
-            )
-            raise Exception(warn_string)
-=======
     def __get_dense_features(message: Message) -> Optional[List[Any]]:
         features = message.get(DENSE_FEATURE_NAMES[TEXT_ATTRIBUTE])
 
@@ -694,12 +600,13 @@
             raise_warning(
                 f"Number of features ({len(features)}) for attribute "
                 f"'{DENSE_FEATURE_NAMES[TEXT_ATTRIBUTE]}' "
-                f"does not match number of tokens ({len(tokens)}).",
+                f"does not match number of tokens ({len(tokens)}). Set "
+                f"'return_sequence' to true in the corresponding featurizer in order "
+                f"to make use of the features in 'CRFEntityExtractor'.",
                 docs=DOCS_URL_COMPONENTS + "#crfentityextractor",
             )
             return None
 
->>>>>>> 22f0a99f
         # convert to python-crfsuite feature format
         features_out = []
         for feature in features:
@@ -707,70 +614,27 @@
                 str(index): token_features
                 for index, token_features in enumerate(feature)
             }
-<<<<<<< HEAD
-            converted = {"custom_ner_features": feature_dict}
-=======
             converted = {"text_dense_features": feature_dict}
->>>>>>> 22f0a99f
             features_out.append(converted)
         return features_out
 
     def _from_text_to_crf(
         self, message: Message, entities: List[Text] = None
-<<<<<<< HEAD
-    ) -> List[
-        Tuple[
-            Optional[Text],
-            Optional[Text],
-            Text,
-            Dict[Text, Any],
-            Optional[Dict[Text, Any]],
-        ]
-    ]:
-=======
     ) -> List[CRFToken]:
->>>>>>> 22f0a99f
         """Takes a sentence and switches it to crfsuite format."""
 
         crf_format = []
         if self.pos_features:
             tokens = message.get(SPACY_DOCS[TEXT_ATTRIBUTE])
         else:
-<<<<<<< HEAD
-            tokens = message.get("tokens")
-        ner_features = (
-            self.__additional_ner_features(message) if self.use_ner_features else None
-        )
-=======
             tokens = self._tokens_without_cls(message)
 
         text_dense_features = self.__get_dense_features(message)
 
->>>>>>> 22f0a99f
         for i, token in enumerate(tokens):
             pattern = self.__pattern_of_token(message, i)
             entity = entities[i] if entities else "N/A"
             tag = self.__tag_of_token(token) if self.pos_features else None
-<<<<<<< HEAD
-            custom_ner_features = ner_features[i] if self.use_ner_features else None
-            crf_format.append((token.text, tag, entity, pattern, custom_ner_features))
-        return crf_format
-
-    def _train_model(
-        self,
-        df_train: List[
-            List[
-                Tuple[
-                    Optional[Text],
-                    Optional[Text],
-                    Text,
-                    Dict[Text, Any],
-                    Optional[Dict[Text, Any]],
-                ]
-            ]
-        ],
-    ) -> None:
-=======
             dense_features = (
                 text_dense_features[i] if text_dense_features is not None else []
             )
@@ -782,7 +646,6 @@
         return crf_format
 
     def _train_model(self, df_train: List[List[CRFToken]]) -> None:
->>>>>>> 22f0a99f
         """Train the crf tagger based on the training data."""
         import sklearn_crfsuite
 
