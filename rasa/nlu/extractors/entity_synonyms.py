import os
import warnings
from typing import Any, Dict, Optional, Text

from rasa.constants import DOCS_URL_TRAINING_DATA_NLU
from rasa.nlu.constants import ENTITIES_ATTRIBUTE
from rasa.nlu.config import RasaNLUModelConfig
from rasa.nlu.extractors import EntityExtractor
from rasa.nlu.model import Metadata
from rasa.nlu.training_data import Message, TrainingData
from rasa.nlu.utils import write_json_to_file
import rasa.utils.io
from rasa.utils.common import raise_warning


class EntitySynonymMapper(EntityExtractor):

    provides = [ENTITIES_ATTRIBUTE]

    def __init__(
        self,
        component_config: Optional[Dict[Text, Any]] = None,
        synonyms: Optional[Dict[Text, Any]] = None,
    ) -> None:

        super().__init__(component_config)

        self.synonyms = synonyms if synonyms else {}

    def train(
        self, training_data: TrainingData, config: RasaNLUModelConfig, **kwargs: Any
    ) -> None:

        for key, value in list(training_data.entity_synonyms.items()):
            self.add_entities_if_synonyms(key, value)

        for example in training_data.entity_examples:
            for entity in example.get(ENTITIES_ATTRIBUTE, []):
                entity_val = example.text[entity["start"] : entity["end"]]
                self.add_entities_if_synonyms(entity_val, str(entity.get("value")))

    def process(self, message: Message, **kwargs: Any) -> None:

        updated_entities = message.get(ENTITIES_ATTRIBUTE, [])[:]
        self.replace_synonyms(updated_entities)
        message.set(ENTITIES_ATTRIBUTE, updated_entities, add_to_output=True)

    def persist(self, file_name: Text, model_dir: Text) -> Optional[Dict[Text, Any]]:

        if self.synonyms:
            file_name = file_name + ".json"
            entity_synonyms_file = os.path.join(model_dir, file_name)
            write_json_to_file(
                entity_synonyms_file, self.synonyms, separators=(",", ": ")
            )
            return {"file": file_name}
        else:
            return {"file": None}

    @classmethod
    def load(
        cls,
        meta: Dict[Text, Any],
        model_dir: Optional[Text] = None,
        model_metadata: Optional[Metadata] = None,
        cached_component: Optional["EntitySynonymMapper"] = None,
        **kwargs: Any,
    ) -> "EntitySynonymMapper":

        file_name = meta.get("file")
        if not file_name:
            synonyms = None
            return cls(meta, synonyms)

        entity_synonyms_file = os.path.join(model_dir, file_name)
        if os.path.isfile(entity_synonyms_file):
            synonyms = rasa.utils.io.read_json_file(entity_synonyms_file)
        else:
            synonyms = None
<<<<<<< HEAD
            warnings.warn(
                f"Failed to load synonyms file from '{entity_synonyms_file}'."
=======
            raise_warning(
                f"Failed to load synonyms file from '{entity_synonyms_file}'.",
                docs=DOCS_URL_TRAINING_DATA_NLU + "#entity-synonyms",
>>>>>>> 22f0a99f
            )
        return cls(meta, synonyms)

    def replace_synonyms(self, entities) -> None:
        for entity in entities:
            # need to wrap in `str` to handle e.g. entity values of type int
            entity_value = str(entity["value"])
            if entity_value.lower() in self.synonyms:
                entity["value"] = self.synonyms[entity_value.lower()]
                self.add_processor_name(entity)

    def add_entities_if_synonyms(self, entity_a, entity_b) -> None:
        if entity_b is not None:
            original = str(entity_a)
            replacement = str(entity_b)

            if original != replacement:
                original = original.lower()
                if original in self.synonyms and self.synonyms[original] != replacement:
<<<<<<< HEAD
                    warnings.warn(
                        "Found conflicting synonym definitions "
                        f"for {repr(original)}. Overwriting target "
                        f"{repr(self.synonyms[original])} with "
                        f"{repr(replacement)}. "
                        "Check your training data and remove "
                        "conflicting synonym definitions to "
                        "prevent this from happening."
=======
                    raise_warning(
                        f"Found conflicting synonym definitions "
                        f"for {repr(original)}. Overwriting target "
                        f"{repr(self.synonyms[original])} with "
                        f"{repr(replacement)}. "
                        f"Check your training data and remove "
                        f"conflicting synonym definitions to "
                        f"prevent this from happening.",
                        docs=DOCS_URL_TRAINING_DATA_NLU + "#entity-synonyms",
>>>>>>> 22f0a99f
                    )

                self.synonyms[original] = replacement<|MERGE_RESOLUTION|>--- conflicted
+++ resolved
@@ -77,14 +77,9 @@
             synonyms = rasa.utils.io.read_json_file(entity_synonyms_file)
         else:
             synonyms = None
-<<<<<<< HEAD
-            warnings.warn(
-                f"Failed to load synonyms file from '{entity_synonyms_file}'."
-=======
             raise_warning(
                 f"Failed to load synonyms file from '{entity_synonyms_file}'.",
                 docs=DOCS_URL_TRAINING_DATA_NLU + "#entity-synonyms",
->>>>>>> 22f0a99f
             )
         return cls(meta, synonyms)
 
@@ -104,16 +99,6 @@
             if original != replacement:
                 original = original.lower()
                 if original in self.synonyms and self.synonyms[original] != replacement:
-<<<<<<< HEAD
-                    warnings.warn(
-                        "Found conflicting synonym definitions "
-                        f"for {repr(original)}. Overwriting target "
-                        f"{repr(self.synonyms[original])} with "
-                        f"{repr(replacement)}. "
-                        "Check your training data and remove "
-                        "conflicting synonym definitions to "
-                        "prevent this from happening."
-=======
                     raise_warning(
                         f"Found conflicting synonym definitions "
                         f"for {repr(original)}. Overwriting target "
@@ -123,7 +108,6 @@
                         f"conflicting synonym definitions to "
                         f"prevent this from happening.",
                         docs=DOCS_URL_TRAINING_DATA_NLU + "#entity-synonyms",
->>>>>>> 22f0a99f
                     )
 
                 self.synonyms[original] = replacement