import copy
import datetime
import logging
import os
from typing import Any, Dict, List, Optional, Text

import rasa.nlu
import rasa.utils.io
from rasa.constants import MINIMUM_COMPATIBLE_VERSION
from rasa.nlu import components, utils  # pytype: disable=pyi-error
from rasa.nlu.components import Component, ComponentBuilder  # pytype: disable=pyi-error
from rasa.nlu.config import RasaNLUModelConfig, component_config_from_pipeline
from rasa.nlu.persistor import Persistor
from rasa.nlu.training_data import Message, TrainingData
from rasa.nlu.utils import write_json_to_file

MODEL_NAME_PREFIX = "nlu_"

logger = logging.getLogger(__name__)


class InvalidModelError(Exception):
    """Raised when a model failed to load.

    Attributes:
        message -- explanation of why the model is invalid
    """

    def __init__(self, message: Text) -> None:
        self.message = message

    def __str__(self) -> Text:
        return self.message


class UnsupportedModelError(Exception):
    """Raised when a model is too old to be loaded.

    Attributes:
        message -- explanation of why the model is invalid
    """

    def __init__(self, message: Text) -> None:
        self.message = message

    def __str__(self) -> Text:
        return self.message


class Metadata:
    """Captures all information about a model to load and prepare it."""

    @staticmethod
    def load(model_dir: Text):
        """Loads the metadata from a models directory.

        Args:
            model_dir: the directory where the model is saved.
        Returns:
            Metadata: A metadata object describing the model
        """
        try:
            metadata_file = os.path.join(model_dir, "metadata.json")
            data = rasa.utils.io.read_json_file(metadata_file)
            return Metadata(data, model_dir)
        except Exception as e:
            abspath = os.path.abspath(os.path.join(model_dir, "metadata.json"))
            raise InvalidModelError(
                f"Failed to load model metadata from '{abspath}'. {e}"
            )

    def __init__(self, metadata: Dict[Text, Any], model_dir: Optional[Text]):

        self.metadata = metadata
        self.model_dir = model_dir

    def get(self, property_name: Text, default: Any = None) -> Any:
        return self.metadata.get(property_name, default)

    @property
    def component_classes(self):
        if self.get("pipeline"):
            return [c.get("class") for c in self.get("pipeline", [])]
        else:
            return []

    @property
    def number_of_components(self):
        return len(self.get("pipeline", []))

    def for_component(self, index: int, defaults: Any = None) -> Dict[Text, Any]:
        return component_config_from_pipeline(index, self.get("pipeline", []), defaults)

    @property
    def language(self) -> Optional[Text]:
        """Language of the underlying model"""

        return self.get("language")

    def persist(self, model_dir: Text):
        """Persists the metadata of a model to a given directory."""

        metadata = self.metadata.copy()

        metadata.update(
            {
                "trained_at": datetime.datetime.now().strftime("%Y%m%d-%H%M%S"),
                "rasa_version": rasa.__version__,
            }
        )

        filename = os.path.join(model_dir, "metadata.json")
        write_json_to_file(filename, metadata, indent=4)


class Trainer:
    """Trainer will load the data and train all components.

    Requires a pipeline specification and configuration to use for
    the training."""

    # Officially supported languages (others might be used, but might fail)
    SUPPORTED_LANGUAGES = ["de", "en"]

    def __init__(
        self,
        cfg: RasaNLUModelConfig,
        component_builder: Optional[ComponentBuilder] = None,
        skip_validation: bool = False,
    ):

        self.config = cfg
        self.skip_validation = skip_validation
        self.training_data = None  # type: Optional[TrainingData]

        if component_builder is None:
            # If no builder is passed, every interpreter creation will result in
            # a new builder. hence, no components are reused.
            component_builder = components.ComponentBuilder()

        # Before instantiating the component classes, lets check if all
        # required packages are available
        if not self.skip_validation:
            components.validate_requirements(cfg.component_names)

        # build pipeline
        self.pipeline = self._build_pipeline(cfg, component_builder)

    @staticmethod
    def _build_pipeline(
        cfg: RasaNLUModelConfig, component_builder: ComponentBuilder
    ) -> List[Component]:
        """Transform the passed names of the pipeline components into classes"""
        pipeline = []

        # Transform the passed names of the pipeline components into classes
        for i in range(len(cfg.pipeline)):
            component_cfg = cfg.for_component(i)
            component = component_builder.create_component(component_cfg, cfg)
            pipeline.append(component)

        return pipeline

    def train(self, data: TrainingData, **kwargs: Any) -> "Interpreter":
        """Trains the underlying pipeline using the provided training data."""

        self.training_data = data

        self.training_data.validate()

        context = kwargs

        for component in self.pipeline:
            updates = component.provide_context()
            if updates:
                context.update(updates)

        # Before the training starts: check that all arguments are provided
        if not self.skip_validation:
            components.validate_arguments(self.pipeline, context)
            components.validate_required_components_from_data(
                self.pipeline, self.training_data
            )

        # data gets modified internally during the training - hence the copy
        working_data = copy.deepcopy(data)

        for i, component in enumerate(self.pipeline):
            logger.info(f"Starting to train component {component.name}")
            component.prepare_partial_processing(self.pipeline[:i], context)
            updates = component.train(working_data, self.config, **context)
            logger.info("Finished training component.")
            if updates:
                context.update(updates)

        return Interpreter(self.pipeline, context)

    @staticmethod
<<<<<<< HEAD
    def _file_name(index, name):
=======
    def _file_name(index: int, name: Text) -> Text:
>>>>>>> 22f0a99f
        return f"component_{index}_{name}"

    def persist(
        self,
        path: Text,
        persistor: Optional[Persistor] = None,
        fixed_model_name: Text = None,
        persist_nlu_training_data: bool = False,
    ) -> Text:
        """Persist all components of the pipeline to the passed path.

        Returns the directory of the persisted model."""

        timestamp = datetime.datetime.now().strftime("%Y%m%d-%H%M%S")
        metadata = {"language": self.config["language"], "pipeline": []}

        if fixed_model_name:
            model_name = fixed_model_name
        else:
            model_name = MODEL_NAME_PREFIX + timestamp

        path = os.path.abspath(path)
        dir_name = os.path.join(path, model_name)

        rasa.utils.io.create_directory(dir_name)

        if self.training_data and persist_nlu_training_data:
            metadata.update(self.training_data.persist(dir_name))

        for i, component in enumerate(self.pipeline):
            file_name = self._file_name(i, component.name)
            update = component.persist(file_name, dir_name)
            component_meta = component.component_config
            if update:
                component_meta.update(update)
            component_meta["class"] = utils.module_path_from_object(component)

            metadata["pipeline"].append(component_meta)

        Metadata(metadata, dir_name).persist(dir_name)

        if persistor is not None:
            persistor.persist(dir_name, model_name)
        logger.info(
            "Successfully saved model into '{}'".format(os.path.abspath(dir_name))
        )
        return dir_name


class Interpreter:
    """Use a trained pipeline of components to parse text messages."""

    # Defines all attributes (& default values)
    # that will be returned by `parse`
    @staticmethod
    def default_output_attributes() -> Dict[Text, Any]:
        return {"intent": {"name": None, "confidence": 0.0}, "entities": []}

    @staticmethod
    def ensure_model_compatibility(
        metadata: Metadata, version_to_check: Optional[Text] = None
    ) -> None:
        from packaging import version

        if version_to_check is None:
            version_to_check = MINIMUM_COMPATIBLE_VERSION

        model_version = metadata.get("rasa_version", "0.0.0")
        if version.parse(model_version) < version.parse(version_to_check):
            raise UnsupportedModelError(
                "The model version is too old to be "
                "loaded by this Rasa NLU instance. "
                "Either retrain the model, or run with "
                "an older version. "
                "Model version: {} Instance version: {}"
                "".format(model_version, rasa.__version__)
            )

    @staticmethod
    def load(
        model_dir: Text,
        component_builder: Optional[ComponentBuilder] = None,
        skip_validation: bool = False,
    ) -> "Interpreter":
        """Create an interpreter based on a persisted model.

        Args:
            skip_validation: If set to `True`, tries to check that all
                required packages for the components are installed
                before loading them.
            model_dir: The path of the model to load
            component_builder: The
                :class:`rasa.nlu.components.ComponentBuilder` to use.

        Returns:
            An interpreter that uses the loaded model.
        """

        model_metadata = Metadata.load(model_dir)

        Interpreter.ensure_model_compatibility(model_metadata)
        return Interpreter.create(model_metadata, component_builder, skip_validation)

    @staticmethod
    def create(
        model_metadata: Metadata,
        component_builder: Optional[ComponentBuilder] = None,
        skip_validation: bool = False,
    ) -> "Interpreter":
        """Load stored model and components defined by the provided metadata."""

        context = {}

        if component_builder is None:
            # If no builder is passed, every interpreter creation will result
            # in a new builder. hence, no components are reused.
            component_builder = components.ComponentBuilder()

        pipeline = []

        # Before instantiating the component classes,
        # lets check if all required packages are available
        if not skip_validation:
            components.validate_requirements(model_metadata.component_classes)

        for i in range(model_metadata.number_of_components):
            component_meta = model_metadata.for_component(i)
            component = component_builder.load_component(
                component_meta, model_metadata.model_dir, model_metadata, **context
            )
            try:
                updates = component.provide_context()
                if updates:
                    context.update(updates)
                pipeline.append(component)
            except components.MissingArgumentError as e:
                raise Exception(
                    "Failed to initialize component '{}'. "
                    "{}".format(component.name, e)
                )

        return Interpreter(pipeline, context, model_metadata)

    def __init__(
        self,
        pipeline: List[Component],
        context: Optional[Dict[Text, Any]],
        model_metadata: Optional[Metadata] = None,
    ) -> None:

        self.pipeline = pipeline
        self.context = context if context is not None else {}
        self.model_metadata = model_metadata

    def parse(
        self,
        text: Text,
        time: Optional[datetime.datetime] = None,
        only_output_properties: bool = True,
        params: Optional[Dict[Text, Any]] = None
    ) -> Dict[Text, Any]:
        """Parse the input text, classify it and return pipeline result.

        The pipeline result usually contains intent and entities."""

        if not text:
            # Not all components are able to handle empty strings. So we need
            # to prevent that... This default return will not contain all
            # output attributes of all components, but in the end, no one
            # should pass an empty string in the first place.
            output = self.default_output_attributes()
            output["text"] = ""
            return output

        message = Message(text, self.default_output_attributes(), time=time, params=params)

        for component in self.pipeline:
            component.process(message, **self.context)

        output = self.default_output_attributes()
        output.update(message.as_dict(only_output_properties=only_output_properties))
        return output<|MERGE_RESOLUTION|>--- conflicted
+++ resolved
@@ -196,11 +196,7 @@
         return Interpreter(self.pipeline, context)
 
     @staticmethod
-<<<<<<< HEAD
-    def _file_name(index, name):
-=======
     def _file_name(index: int, name: Text) -> Text:
->>>>>>> 22f0a99f
         return f"component_{index}_{name}"
 
     def persist(
@@ -360,7 +356,6 @@
         text: Text,
         time: Optional[datetime.datetime] = None,
         only_output_properties: bool = True,
-        params: Optional[Dict[Text, Any]] = None
     ) -> Dict[Text, Any]:
         """Parse the input text, classify it and return pipeline result.
 
@@ -375,7 +370,7 @@
             output["text"] = ""
             return output
 
-        message = Message(text, self.default_output_attributes(), time=time, params=params)
+        message = Message(text, self.default_output_attributes(), time=time)
 
         for component in self.pipeline:
             component.process(message, **self.context)
