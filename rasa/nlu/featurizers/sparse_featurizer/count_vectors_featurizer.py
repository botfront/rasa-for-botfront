--- conflicted
+++ resolved
@@ -12,38 +12,23 @@
 from rasa.nlu.tokenizers.tokenizer import Tokenizer
 from rasa.nlu.components import Component
 from rasa.nlu.featurizers.featurizer import SparseFeaturizer
-<<<<<<< HEAD
 from rasa.shared.nlu.training_data.features import Features
-=======
-from rasa.utils.features import Features
->>>>>>> 12db4e15
 from rasa.nlu.model import Metadata
 from rasa.shared.nlu.training_data.training_data import TrainingData
 from rasa.shared.nlu.training_data.message import Message
 from rasa.nlu.constants import (
     TOKENS_NAMES,
     MESSAGE_ATTRIBUTES,
-<<<<<<< HEAD
-=======
-    INTENT,
-    ACTION_TEXT,
-    INTENT_RESPONSE_KEY,
->>>>>>> 12db4e15
     DENSE_FEATURIZABLE_ATTRIBUTES,
     FEATURIZER_CLASS_ALIAS,
 )
 from rasa.shared.nlu.constants import (
     TEXT,
     INTENT,
-    RESPONSE,
     INTENT_RESPONSE_KEY,
     FEATURE_TYPE_SENTENCE,
-<<<<<<< HEAD
     FEATURE_TYPE_SEQUENCE,
-=======
-    FEATURIZER_CLASS_ALIAS,
     ACTION_NAME,
->>>>>>> 12db4e15
 )
 
 logger = logging.getLogger(__name__)
