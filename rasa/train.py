--- conflicted
+++ resolved
@@ -95,15 +95,10 @@
 
         # bf mod
         from rasa_addons.importers import BotfrontFileImporter
-<<<<<<< HEAD
 
         file_importer = BotfrontFileImporter(config, domain, training_files)
         # domain = await file_importer.get_domain()
 
-=======
-        file_importer = BotfrontFileImporter(config, domain, training_files)
-        # domain = await file_importer.get_domain()
->>>>>>> 85bed14e
         # if domain.is_empty():
         #     return await handle_domain_if_not_exists(
         #         file_importer, output_path, fixed_model_name
@@ -175,7 +170,6 @@
     #     )
     #     return
 
-<<<<<<< HEAD
     # if stories.is_empty():
     #     print_warning("No stories present. Just a Rasa NLU model will be trained.")
     #     return await _train_nlu_with_validated_data(
@@ -186,19 +180,13 @@
     #         additional_arguments=nlu_additional_arguments,
     #     )
 
-=======
->>>>>>> 85bed14e
     # if nlu_data.is_empty():
     #     print_warning("No NLU data present. Just a Rasa Core model will be trained.")
     #     return await _train_core_with_validated_data(
     #         file_importer,
     #         output=output_path,
     #         fixed_model_name=fixed_model_name,
-<<<<<<< HEAD
     #         additional_arguments=core_additional_arguments,
-=======
-    #         additional_arguments=additional_arguments,
->>>>>>> 85bed14e
     #     )
 
     new_fingerprint = await model.model_fingerprint(file_importer)
@@ -212,17 +200,12 @@
         fingerprint_comparison = FingerprintComparisonResult(force_training=True)
 
     # bf mod >
-<<<<<<< HEAD
     if fingerprint_comparison.nlu == True:  # replace True with list of all langs
-=======
-    if fingerprint_comparison.nlu == True: # replace True with list of all langs
->>>>>>> 85bed14e
         fingerprint_comparison.nlu = list(new_fingerprint.get("nlu-config", {}).keys())
     domain = await file_importer.get_domain()
     core_untrainable = domain.is_empty() or stories.is_empty()
     nlu_untrainable = [l for l, d in nlu_data.items() if d.is_empty()]
     fingerprint_comparison.core = fingerprint_comparison.core and not core_untrainable
-<<<<<<< HEAD
     fingerprint_comparison.nlu = [
         l for l in fingerprint_comparison.nlu if l not in nlu_untrainable
     ]
@@ -231,25 +214,6 @@
         print_color(
             "Skipping Core training since domain or stories are empty.",
             color=rasa.shared.utils.io.bcolors.OKBLUE,
-=======
-    fingerprint_comparison.nlu = [l for l in fingerprint_comparison.nlu if l not in nlu_untrainable]
-
-    if core_untrainable:
-        print_color("Skipping Core training since domain or stories are empty.", color=bcolors.OKBLUE)
-    for lang in nlu_untrainable:
-        print_color("No NLU data found for language <{}>, skipping training...".format(lang), color=bcolors.OKBLUE)
-    # </ bf mod
-
-    if fingerprint_comparison.is_training_required():
-        await _do_training(
-            file_importer,
-            output_path=output_path,
-            train_path=train_path,
-            fingerprint_comparison_result=fingerprint_comparison,
-            fixed_model_name=fixed_model_name,
-            persist_nlu_training_data=persist_nlu_training_data,
-            additional_arguments=additional_arguments,
->>>>>>> 85bed14e
         )
     for lang in nlu_untrainable:
         print_color(
@@ -342,7 +306,6 @@
             color=rasa.shared.utils.io.bcolors.OKBLUE,
         )
 
-<<<<<<< HEAD
 
 def _load_interpreter(
     interpreter_path: Optional[Text],
@@ -362,22 +325,6 @@
     with model.unpack_model(old_model_zip_path) as unpacked:
         _, old_nlu = model.get_model_subdirectories(unpacked)
         return rasa.core.interpreter.create_interpreter(old_nlu)
-=======
-    if fingerprint_comparison_result.should_retrain_nlu():
-        await _train_nlu_with_validated_data(
-            file_importer,
-            output=output_path,
-            train_path=train_path,
-            fixed_model_name=fixed_model_name,
-            retrain_nlu=fingerprint_comparison_result.nlu,
-            persist_nlu_training_data=persist_nlu_training_data,
-        )
-    else:
-        print_color(
-            "NLU data/configuration did not change. No need to retrain NLU model.",
-            color=bcolors.OKBLUE,
-        )
->>>>>>> 85bed14e
 
 
 def train_core(
@@ -598,12 +545,8 @@
     train_path: Optional[Text] = None,
     fixed_model_name: Optional[Text] = None,
     persist_nlu_training_data: bool = False,
-<<<<<<< HEAD
     retrain_nlu: Union[bool, List[Text]] = True,
     additional_arguments: Optional[Dict] = None,
-=======
-    retrain_nlu: Union[bool, List[Text]] = True
->>>>>>> 85bed14e
 ) -> Optional[Text]:
     """Train NLU with validated training and config data."""
 
@@ -613,9 +556,6 @@
         additional_arguments = {}
 
     with ExitStack() as stack:
-        models = {}
-        from rasa.nlu import config as cfg_loader
-
         if train_path:
             # If the train path was provided, do nothing on exit.
             _train_path = train_path
@@ -624,12 +564,11 @@
             _train_path = stack.enter_context(TempDirectoryPath(tempfile.mkdtemp()))
         # bf mod
         config = await file_importer.get_nlu_config(retrain_nlu)
-<<<<<<< HEAD
         async with telemetry.track_model_training(file_importer, model_type="nlu"):
             for lang in config:
                 if config[lang]:
                     print_color(
-                        "Start training {} NLU model ...".format(lang),
+                        "Start training <{}> NLU model ...".format(lang),
                         color=rasa.shared.utils.io.bcolors.OKBLUE,
                     )
                     await rasa.nlu.train(
@@ -651,22 +590,6 @@
         print_color(
             "NLU model training completed.", color=rasa.shared.utils.io.bcolors.OKBLUE
         )
-=======
-        for lang in config:
-            if config[lang]:
-                print_color("Start training <{}> NLU model ...".format(lang), color=bcolors.OKBLUE)
-                _, models[lang], _ = await rasa.nlu.train(
-                    config[lang],
-                    file_importer,
-                    _train_path,
-                    fixed_model_name="nlu-{}".format(lang),
-                    persist_nlu_training_data=persist_nlu_training_data,
-                )
-            else:
-                print_color("NLU data for language <{}> didn't change, skipping training...".format(lang), color=bcolors.OKBLUE)
-        # /bf mod
-        print_color("NLU model training completed.", color=bcolors.OKBLUE)
->>>>>>> 85bed14e
 
         if train_path is None:
             # Only NLU was trained
