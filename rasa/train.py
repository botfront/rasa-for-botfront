--- conflicted
+++ resolved
@@ -67,7 +67,6 @@
     Returns:
         Path of the trained model archive.
     """
-<<<<<<< HEAD
     # for lang in config.keys():
     #     config[lang] = _get_valid_config(config[lang], CONFIG_MANDATORY_KEYS)
  
@@ -75,10 +74,7 @@
     skill_imports = None
     # skill_imports = SkillSelector.load(config, training_files)
     # botfront end
-    train_path = tempfile.mkdtemp()
-=======
-    skill_imports = SkillSelector.load(config, training_files)
->>>>>>> e002d095
+
     try:
         domain = Domain.load(domain, skill_imports)
         domain.check_missing_templates()
@@ -348,27 +344,13 @@
 
         return await _train_core_with_validated_data(
             domain=domain,
-            config=config,
+            config=config[list(config.keys())[0]],
             story_directory=story_directory,
             output=output,
             train_path=train_path,
             fixed_model_name=fixed_model_name,
             kwargs=kwargs,
         )
-<<<<<<< HEAD
-        return
-
-    return await _train_core_with_validated_data(
-        domain=domain,
-        config=config[list(config.keys())[0]],
-        story_directory=story_directory,
-        output=output,
-        train_path=train_path,
-        fixed_model_name=fixed_model_name,
-        kwargs=kwargs,
-    )
-=======
->>>>>>> e002d095
 
 
 async def _train_core_with_validated_data(
@@ -384,33 +366,6 @@
 
     import rasa.core.train
 
-<<<<<<< HEAD
-    _train_path = train_path or tempfile.mkdtemp()
-
-    # normal (not compare) training
-    print_color("Training Core model...", color=bcolors.OKBLUE)
-    await rasa.core.train(
-        domain_file=domain,
-        stories_file=story_directory,
-        output_path=os.path.join(_train_path, "core"),
-        policy_config=config,
-        kwargs=kwargs,
-    )
-    print_color("Core model training completed.", color=bcolors.OKBLUE)
-
-    if train_path is None:
-        # Only Core was trained.
-        # botfront: 'config' replaced by {'en': config} as modified model_fingerprint expects a Dict
-        new_fingerprint = model.model_fingerprint(
-            {'en': config}, domain, stories=story_directory
-        )
-        return _package_model(
-            new_fingerprint=new_fingerprint,
-            output_path=output,
-            train_path=_train_path,
-            fixed_model_name=fixed_model_name,
-            model_prefix="core-",
-=======
     with ExitStack() as stack:
         if train_path:
             # If the train path was provided, do nothing on exit.
@@ -426,15 +381,14 @@
             stories_file=story_directory,
             output_path=os.path.join(_train_path, "core"),
             policy_config=config,
-            kwargs=kwargs,
->>>>>>> e002d095
+            kwargs=kwargs
         )
         print_color("Core model training completed.", color=bcolors.OKBLUE)
 
         if train_path is None:
             # Only Core was trained.
             new_fingerprint = model.model_fingerprint(
-                config, domain, stories=story_directory
+                {'en': config}, domain, stories=story_directory
             )
             return _package_model(
                 new_fingerprint=new_fingerprint,
@@ -505,28 +459,10 @@
     import rasa.nlu.train
     import re
 
-<<<<<<< HEAD
-    _train_path = train_path or tempfile.mkdtemp()
-    models = {}
-    from rasa.nlu import config as cfg_loader
-
-    pattern = r'(\w\w)*(?=\.)'
-    for file in os.listdir(nlu_data_directory):
-        lang = re.search(pattern, file).groups()[0]
-        if isinstance(retrain_nlu, bool) and retrain_nlu or lang in retrain_nlu:
-            nlu_file_path = os.path.join(nlu_data_directory, file)
-            print_color("Start training {} NLU model ...".format(lang), color=bcolors.OKBLUE)
-            nlu_config = cfg_loader.load(config[lang])
-            nlu_config.language = lang
-            _, models[lang], _ = rasa.nlu.train(
-                nlu_config, nlu_file_path, _train_path, fixed_model_name="nlu-{}".format(lang)
-            )
-        else:
-            print_color("{} NLU data didn't change, skipping training...".format(lang), color=bcolors.OKBLUE)
-
-    print_color("NLU model training completed.", color=bcolors.OKBLUE)
-=======
     with ExitStack() as stack:
+        models = {}
+        from rasa.nlu import config as cfg_loader
+
         if train_path:
             # If the train path was provided, do nothing on exit.
             _train_path = train_path
@@ -534,12 +470,21 @@
             # Otherwise, create a temp train path and clean it up on exit.
             _train_path = stack.enter_context(TempDirectoryPath(tempfile.mkdtemp()))
 
-        print_color("Training NLU model...", color=bcolors.OKBLUE)
-        _, nlu_model, _ = rasa.nlu.train(
-            config, nlu_data_directory, _train_path, fixed_model_name="nlu"
-        )
+        pattern = r'(\w\w)*(?=\.)'
+        for file in os.listdir(nlu_data_directory):
+            lang = re.search(pattern, file).groups()[0]
+            if isinstance(retrain_nlu, bool) and retrain_nlu or lang in retrain_nlu:
+                nlu_file_path = os.path.join(nlu_data_directory, file)
+                print_color("Start training {} NLU model ...".format(lang), color=bcolors.OKBLUE)
+                nlu_config = cfg_loader.load(config[lang])
+                nlu_config.language = lang
+                _, models[lang], _ = rasa.nlu.train(
+                    nlu_config, nlu_file_path, _train_path, fixed_model_name="nlu-{}".format(lang)
+                )
+            else:
+                print_color("{} NLU data didn't change, skipping training...".format(lang), color=bcolors.OKBLUE)
+
         print_color("NLU model training completed.", color=bcolors.OKBLUE)
->>>>>>> e002d095
 
         if train_path is None:
             # Only NLU was trained
