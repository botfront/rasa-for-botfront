--- conflicted
+++ resolved
@@ -435,19 +435,12 @@
     elif isinstance(content, dict):
         return content
     else:
-<<<<<<< HEAD
-        raise ValueError(
-            f"Tried to load invalid config file '{filename}'. "
-            f"Expected a key value mapping but found {type(content)}."
-=======
         raise YamlSyntaxException(
             filename,
             ValueError(
-                "Tried to load configuration file '{}'. "
-                "Expected a key value mapping but found a {}"
-                ".".format(filename, type(content).__name__)
+                f"Tried to load configuration file '{filename}'. "
+                f"Expected a key value mapping but found a {type(content).__name__}"
             ),
->>>>>>> 5bbde426
         )
 
 
