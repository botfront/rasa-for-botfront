--- conflicted
+++ resolved
@@ -67,11 +67,7 @@
             domain = Domain.load(self._domain_path)
             domain.check_missing_templates()
         except InvalidDomain as e:
-<<<<<<< HEAD
-            warnings.warn(
-=======
             raise_warning(
->>>>>>> 22f0a99f
                 f"Loading domain from '{self._domain_path}' failed. Using "
                 f"empty domain. Error: '{e.message}'"
             )
