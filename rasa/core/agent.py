import logging
import os
import shutil
import tempfile
import uuid
from asyncio import CancelledError
from typing import Any, Callable, Dict, List, Optional, Text, Tuple, Union

import aiohttp
from sanic import Sanic

import rasa
import rasa.utils.io
import rasa.core.utils
from rasa.constants import (
    DEFAULT_DOMAIN_PATH,
    LEGACY_DOCS_BASE_URL,
    ENV_SANIC_BACKLOG,
    DEFAULT_CORE_SUBDIRECTORY_NAME,
)
from rasa.core import constants, jobs, training
from rasa.core.channels.channel import InputChannel, OutputChannel, UserMessage
from rasa.core.constants import DEFAULT_REQUEST_TIMEOUT
from rasa.core.domain import Domain
from rasa.core.exceptions import AgentNotReady
from rasa.core.interpreter import NaturalLanguageInterpreter, RegexInterpreter
from rasa.core.lock_store import LockStore, InMemoryLockStore
from rasa.core.nlg import NaturalLanguageGenerator
from rasa.core.policies.ensemble import PolicyEnsemble, SimplePolicyEnsemble
from rasa.core.policies.memoization import MemoizationPolicy
from rasa.core.policies.policy import Policy
from rasa.core.processor import MessageProcessor
from rasa.core.tracker_store import (
    InMemoryTrackerStore,
    TrackerStore,
    FailSafeTrackerStore,
)
from rasa.core.trackers import DialogueStateTracker
from rasa.exceptions import ModelNotFound
from rasa.importers.importer import TrainingDataImporter
from rasa.model import (
    get_model_subdirectories,
    get_latest_model,
    unpack_model,
    get_model,
)
from rasa.nlu.utils import is_url
from rasa.utils.common import raise_warning, update_sanic_log_level
from rasa.utils.endpoints import EndpointConfig

logger = logging.getLogger(__name__)


async def load_from_server(agent: "Agent", model_server: EndpointConfig) -> "Agent":
    """Load a persisted model from a server."""

    # We are going to pull the model once first, and then schedule a recurring
    # job. the benefit of this approach is that we can be sure that there
    # is a model after this function completes -> allows to do proper
    # "is alive" check on a startup server's `/status` endpoint. If the server
    # is started, we can be sure that it also already loaded (or tried to)
    # a model.
    await _update_model_from_server(model_server, agent)

    wait_time_between_pulls = model_server.kwargs.get("wait_time_between_pulls", 100)

    if wait_time_between_pulls:
        # continuously pull the model every `wait_time_between_pulls` seconds
        await schedule_model_pulling(model_server, int(wait_time_between_pulls), agent)

    return agent


def _load_interpreter(
    agent: "Agent", nlu_path: Optional[Text]
) -> NaturalLanguageInterpreter:
    """Load the NLU interpreter at `nlu_path`.

    Args:
        agent: Instance of `Agent` to inspect for an interpreter if `nlu_path` is
            `None`.
        nlu_path: NLU model path.

    Returns:
        The NLU interpreter.
    """
    if nlu_path:
        from rasa.core.interpreter import RasaNLUInterpreter

        return RasaNLUInterpreter(model_directory=nlu_path)

<<<<<<< HEAD
    # bf mod
    core_path, nlu_paths = get_model_subdirectories(model_directory)
    interpreter = {}
    # If NLU models exist then create interpreter from them
    if len(nlu_paths):
        for lang, nlu_path in nlu_paths.items():
            interpreter[lang] = NaturalLanguageInterpreter.create(os.path.join(model_directory, nlu_path))
    # If no NLU models exist, then associate a RegexInterpreter to the language code found in the fingerprints,
    # that should correspond to the default language in Botfront. This is to make sure an interpreter is available
    # when training stories without NLU
    else:
        from rasa.model import fingerprint_from_path, FINGERPRINT_CONFIG_NLU_KEY
        models_fingerprint = fingerprint_from_path(model_directory)
        if len(models_fingerprint.get(FINGERPRINT_CONFIG_NLU_KEY).keys()):
            interpreter = {list(models_fingerprint.get(FINGERPRINT_CONFIG_NLU_KEY).keys())[0]: RegexInterpreter()}
    # /bf mod
=======
    return agent.interpreter or RegexInterpreter()


def _load_domain_and_policy_ensemble(
    core_path: Optional[Text],
) -> Tuple[Optional[Domain], Optional[PolicyEnsemble]]:
    """Load the domain and policy ensemble from the model at `core_path`.
>>>>>>> c518a58a

    Args:
        core_path: Core model path.

    Returns:
        An instance of `Domain` and `PolicyEnsemble` if `core_path` is not `None`.
    """
    policy_ensemble = None
    domain = None

    if core_path:
        policy_ensemble = PolicyEnsemble.load(core_path)
        domain_path = os.path.join(os.path.abspath(core_path), DEFAULT_DOMAIN_PATH)
        domain = Domain.load(domain_path)

    return domain, policy_ensemble


def _load_and_set_updated_model(
    agent: "Agent", model_directory: Text, fingerprint: Text
) -> None:
    """Load the persisted model into memory and set the model on the agent.

    Args:
        agent: Instance of `Agent` to update with the new model.
        model_directory: Rasa model directory.
        fingerprint: Fingerprint of the supplied model at `model_directory`.
    """
    logger.debug(f"Found new model with fingerprint {fingerprint}. Loading...")

    core_path, nlu_path = get_model_subdirectories(model_directory)

    try:
        interpreter = _load_interpreter(agent, nlu_path)
        domain, policy_ensemble = _load_domain_and_policy_ensemble(core_path)

        agent.update_model(
            domain, policy_ensemble, fingerprint, interpreter, model_directory
        )

        logger.debug("Finished updating agent to new model.")
    except Exception as e:
        logger.exception(
            f"Failed to update model. The previous model will stay loaded instead. "
            f"Error: {e}"
        )


async def _update_model_from_server(
    model_server: EndpointConfig, agent: "Agent"
) -> None:
    """Load a zipped Rasa Core model from a URL and update the passed agent."""

    if not is_url(model_server.url):
        raise aiohttp.InvalidURL(model_server.url)

    model_directory_and_fingerprint = await _pull_model_and_fingerprint(
        model_server, agent.fingerprint
    )
    if model_directory_and_fingerprint:
        model_directory, new_model_fingerprint = model_directory_and_fingerprint
        _load_and_set_updated_model(agent, model_directory, new_model_fingerprint)
    else:
        logger.debug(f"No new model found at URL {model_server.url}")


async def _pull_model_and_fingerprint(
    model_server: EndpointConfig, fingerprint: Optional[Text]
) -> Optional[Tuple[Text, Text]]:
    """Queries the model server.

    Returns the temporary model directory and value of the response's <ETag> header
    which contains the model hash. Returns `None` if no new model is found.
    """

    headers = {"If-None-Match": fingerprint}

    logger.debug(f"Requesting model from server {model_server.url}...")

    async with model_server.session() as session:
        try:
            params = model_server.combine_parameters()
            async with session.request(
                "GET",
                model_server.url,
                timeout=DEFAULT_REQUEST_TIMEOUT,
                headers=headers,
                params=params,
            ) as resp:

                if resp.status in [204, 304]:
                    logger.debug(
                        "Model server returned {} status code, "
                        "indicating that no new model is available. "
                        "Current fingerprint: {}"
                        "".format(resp.status, fingerprint)
                    )
                    return None
                elif resp.status == 404:
                    logger.debug(
                        "Model server could not find a model at the requested "
                        "endpoint '{}'. It's possible that no model has been "
                        "trained, or that the requested tag hasn't been "
                        "assigned.".format(model_server.url)
                    )
                    return None
                elif resp.status != 200:
                    logger.debug(
                        "Tried to fetch model from server, but server response "
                        "status code is {}. We'll retry later..."
                        "".format(resp.status)
                    )
                    return None

                model_directory = tempfile.mkdtemp()
                rasa.utils.io.unarchive(await resp.read(), model_directory)
                logger.debug(
                    "Unzipped model to '{}'".format(os.path.abspath(model_directory))
                )

                # get the new fingerprint
                new_fingerprint = resp.headers.get("ETag")
                # return new tmp model directory and new fingerprint
                return model_directory, new_fingerprint

        except aiohttp.ClientError as e:
            logger.debug(
                "Tried to fetch model from server, but "
                "couldn't reach server. We'll retry later... "
                "Error: {}.".format(e)
            )
            return None


async def _run_model_pulling_worker(
    model_server: EndpointConfig, agent: "Agent"
) -> None:
    # noinspection PyBroadException
    try:
        await _update_model_from_server(model_server, agent)
    except CancelledError:
        logger.warning("Stopping model pulling (cancelled).")
    except Exception:
        logger.exception(
            "An exception was raised while fetching a model. Continuing anyways..."
        )


async def schedule_model_pulling(
    model_server: EndpointConfig, wait_time_between_pulls: int, agent: "Agent"
):
    (await jobs.scheduler()).add_job(
        _run_model_pulling_worker,
        "interval",
        seconds=wait_time_between_pulls,
        args=[model_server, agent],
        id="pull-model-from-server",
        replace_existing=True,
    )


async def load_agent(
    model_path: Optional[Text] = None,
    model_server: Optional[EndpointConfig] = None,
    remote_storage: Optional[Text] = None,
    interpreter: Optional[Dict[Text, NaturalLanguageInterpreter]] = None,
    generator: Union[EndpointConfig, NaturalLanguageGenerator] = None,
    tracker_store: Optional[TrackerStore] = None,
    lock_store: Optional[LockStore] = None,
    action_endpoint: Optional[EndpointConfig] = None,
):
    try:
        if model_server is not None:
            return await load_from_server(
                Agent(
                    interpreter=interpreter,
                    generator=generator,
                    tracker_store=tracker_store,
                    lock_store=lock_store,
                    action_endpoint=action_endpoint,
                    model_server=model_server,
                    remote_storage=remote_storage,
                ),
                model_server,
            )

        elif remote_storage is not None:
            return Agent.load_from_remote_storage(
                remote_storage,
                model_path,
                interpreter=interpreter,
                generator=generator,
                tracker_store=tracker_store,
                lock_store=lock_store,
                action_endpoint=action_endpoint,
                model_server=model_server,
            )

        elif model_path is not None and os.path.exists(model_path):
            return Agent.load_local_model(
                model_path,
                interpreter=interpreter,
                generator=generator,
                tracker_store=tracker_store,
                lock_store=lock_store,
                action_endpoint=action_endpoint,
                model_server=model_server,
                remote_storage=remote_storage,
            )

        else:
            raise_warning("No valid configuration given to load agent.")
            return None

    except Exception as e:
        logger.error(f"Could not load model due to {e}.")
        raise


class Agent:
    """The Agent class provides a convenient interface for the most important
     Rasa functionality.

     This includes training, handling messages, loading a dialogue model,
     getting the next action, and handling a channel."""

    def __init__(
        self,
        domain: Union[Text, Domain, None] = None,
        policies: Union[PolicyEnsemble, List[Policy], None] = None,
        interpreter: Optional[Dict[Text, NaturalLanguageInterpreter]] = None,
        generator: Union[EndpointConfig, NaturalLanguageGenerator, None] = None,
        tracker_store: Optional[TrackerStore] = None,
        lock_store: Optional[LockStore] = None,
        action_endpoint: Optional[EndpointConfig] = None,
        fingerprint: Optional[Text] = None,
        model_directory: Optional[Text] = None,
        model_server: Optional[EndpointConfig] = None,
        remote_storage: Optional[Text] = None,
        path_to_model_archive: Optional[Text] = None,
    ):
        # Initializing variables with the passed parameters.
        self.domain = self._create_domain(domain)
        self.policy_ensemble = self._create_ensemble(policies)

        if self.domain is not None:
            self.domain.add_requested_slot()
            self.domain.add_knowledge_base_slots()
            self.domain.add_categorical_slot_default_value()

        PolicyEnsemble.check_domain_ensemble_compatibility(
            self.policy_ensemble, self.domain
        )

        self.interpreter = interpreter or RegexInterpreter()

        self.nlg = NaturalLanguageGenerator.create(generator, self.domain)
        self.tracker_store = self.create_tracker_store(tracker_store, self.domain)
        self.lock_store = self._create_lock_store(lock_store)
        self.action_endpoint = action_endpoint

        self._set_fingerprint(fingerprint)
        self.model_directory = model_directory
        self.model_server = model_server
        self.remote_storage = remote_storage
        self.path_to_model_archive = path_to_model_archive

    def update_model(
        self,
        domain: Optional[Domain],
        policy_ensemble: Optional[PolicyEnsemble],
        fingerprint: Optional[Text],
        interpreter: Optional[Dict[Text, NaturalLanguageInterpreter]] = None,
        model_directory: Optional[Text] = None,
    ) -> None:
        self.domain = self._create_domain(domain)
        self.policy_ensemble = policy_ensemble

        if interpreter:
            self.interpreter = {}
            for lang in interpreter.keys():
                self.interpreter[lang] = NaturalLanguageInterpreter.create(interpreter[lang])

        self._set_fingerprint(fingerprint)

        # update domain on all instances
        self.tracker_store.domain = domain
        if hasattr(self.nlg, "templates"):
            self.nlg.templates = domain.templates if domain else {}

        self.model_directory = model_directory

    @classmethod
    def load(
        cls,
        model_path: Text,
        interpreter: Optional[Dict[Text, NaturalLanguageInterpreter]] = None,
        generator: Union[EndpointConfig, NaturalLanguageGenerator] = None,
        tracker_store: Optional[TrackerStore] = None,
        lock_store: Optional[LockStore] = None,
        action_endpoint: Optional[EndpointConfig] = None,
        model_server: Optional[EndpointConfig] = None,
        remote_storage: Optional[Text] = None,
        path_to_model_archive: Optional[Text] = None,
    ) -> "Agent":
        """Load a persisted model from the passed path."""
        try:
            if not model_path:
                raise ModelNotFound("No path specified.")
            elif not os.path.exists(model_path):
                raise ModelNotFound(f"No file or directory at '{model_path}'.")
            elif os.path.isfile(model_path):
                model_path = get_model(model_path)
        except ModelNotFound:
            raise ValueError(
                "You are trying to load a MODEL from '{}', which is not possible. \n"
                "The model path should be a 'tar.gz' file or a directory "
                "containing the various model files in the sub-directories 'core' "
                "and 'nlu'. \n\nIf you want to load training data instead of "
                "a model, use `agent.load_data(...)` instead.".format(model_path)
            )

        core_model, nlu_models = get_model_subdirectories(model_path)
        if nlu_models:
            if not interpreter:
                interpreter = {}
                for lang, model_path in nlu_models.items():
                    interpreter[lang] = NaturalLanguageInterpreter.create(os.path.join(model_path, model_path))
        else:
            from rasa.model import fingerprint_from_path, FINGERPRINT_CONFIG_NLU_KEY
            fingerprint = fingerprint_from_path(model_path)
            if len(fingerprint.get(FINGERPRINT_CONFIG_NLU_KEY).keys()):
                interpreter = {list(fingerprint.get(FINGERPRINT_CONFIG_NLU_KEY).keys())[0]: RegexInterpreter()}

        domain = None
        ensemble = None

        if core_model:
            domain = Domain.load(os.path.join(core_model, DEFAULT_DOMAIN_PATH))
            ensemble = PolicyEnsemble.load(core_model) if core_model else None

            # ensures the domain hasn't changed between test and train
            try:
                domain.compare_with_specification(core_model)
            except rasa.core.domain.InvalidDomain as e:
                logger.warning(e.message)
                domain = None

        return cls(
            domain=domain,
            policies=ensemble,
            interpreter=interpreter,
            generator=generator,
            tracker_store=tracker_store,
            lock_store=lock_store,
            action_endpoint=action_endpoint,
            model_directory=model_path,
            model_server=model_server,
            remote_storage=remote_storage,
            path_to_model_archive=path_to_model_archive,
        )

    def is_core_ready(self) -> bool:
        """Check if all necessary components and policies are ready to use the agent.
        """
        return self.is_ready() and self.policy_ensemble is not None

    def is_ready(self) -> bool:
        """Check if all necessary components are instantiated to use agent.

        Policies might not be available, if this is an NLU only agent."""

        return self.tracker_store is not None and self.interpreter is not None

    async def parse_message_using_nlu_interpreter(
        self, message_data: Text, tracker: DialogueStateTracker = None
    ) -> Dict[Text, Any]:
        """Handles message text and intent payload input messages.

        The return value of this function is parsed_data.

        Args:
            message_data (Text): Contain the received message in text or\
            intent payload format.
            tracker (DialogueStateTracker): Contains the tracker to be\
            used by the interpreter.

        Returns:
            The parsed message.

            Example:

                {\
                    "text": '/greet{"name":"Rasa"}',\
                    "intent": {"name": "greet", "confidence": 1.0},\
                    "intent_ranking": [{"name": "greet", "confidence": 1.0}],\
                    "entities": [{"entity": "name", "start": 6,\
                                  "end": 21, "value": "Rasa"}],\
                }

        """

        processor = self.create_processor()
        message = UserMessage(message_data)
        return await processor._parse_message(message, tracker)

    async def handle_message(
        self,
        message: UserMessage,
        message_preprocessor: Optional[Callable[[Text], Text]] = None,
        **kwargs,
    ) -> Optional[List[Dict[Text, Any]]]:
        """Handle a single message."""

        if not isinstance(message, UserMessage):
            raise_warning(
                "Passing a text to `agent.handle_message(...)` is "
                "deprecated. Rather use `agent.handle_text(...)`.",
                DeprecationWarning,
            )
            # noinspection PyTypeChecker
            return await self.handle_text(
                message, message_preprocessor=message_preprocessor, **kwargs
            )

        def noop(_):
            logger.info("Ignoring message as there is no agent to handle it.")
            return None

        if not self.is_ready():
            return noop(message)

        processor = self.create_processor(message_preprocessor)

        async with self.lock_store.lock(message.sender_id):
            return await processor.handle_message(message)

    # noinspection PyUnusedLocal
    async def predict_next(
        self, sender_id: Text, **kwargs: Any
    ) -> Optional[Dict[Text, Any]]:
        """Handle a single message."""

        processor = self.create_processor()
        return await processor.predict_next(sender_id)

    # noinspection PyUnusedLocal
    async def log_message(
        self,
        message: UserMessage,
        message_preprocessor: Optional[Callable[[Text], Text]] = None,
        **kwargs: Any,
    ) -> DialogueStateTracker:
        """Append a message to a dialogue - does not predict actions."""

        processor = self.create_processor(message_preprocessor)
        return await processor.log_message(message)

    async def execute_action(
        self,
        sender_id: Text,
        action: Text,
        output_channel: OutputChannel,
        policy: Text,
        confidence: float,
    ) -> DialogueStateTracker:
        """Handle a single message."""

        processor = self.create_processor()
        return await processor.execute_action(
            sender_id, action, output_channel, self.nlg, policy, confidence
        )

    async def trigger_intent(
        self,
        intent_name: Text,
        entities: List[Dict[Text, Any]],
        output_channel: OutputChannel,
        tracker: DialogueStateTracker,
    ) -> None:
        """Trigger a user intent, e.g. triggered by an external event."""

        processor = self.create_processor()
        await processor.trigger_external_user_uttered(
            intent_name, entities, tracker, output_channel,
        )

    async def handle_text(
        self,
        text_message: Union[Text, Dict[Text, Any]],
        message_preprocessor: Optional[Callable[[Text], Text]] = None,
        output_channel: Optional[OutputChannel] = None,
        sender_id: Optional[Text] = UserMessage.DEFAULT_SENDER_ID,
    ) -> Optional[List[Dict[Text, Any]]]:
        """Handle a single message.

        If a message preprocessor is passed, the message will be passed to that
        function first and the return value is then used as the
        input for the dialogue engine.

        The return value of this function depends on the ``output_channel``. If
        the output channel is not set, set to ``None``, or set
        to ``CollectingOutputChannel`` this function will return the messages
        the bot wants to respond.

        :Example:

            >>> from rasa.core.agent import Agent
            >>> from rasa.core.interpreter import RasaNLUInterpreter
            >>> agent = Agent.load("examples/restaurantbot/models/current")
            >>> await agent.handle_text("hello")
            [u'how can I help you?']

        """

        if isinstance(text_message, str):
            text_message = {"text": text_message}

        msg = UserMessage(text_message.get("text"), output_channel, sender_id)

        return await self.handle_message(msg, message_preprocessor)

    def toggle_memoization(self, activate: bool) -> None:
        """Toggles the memoization on and off.

        If a memoization policy is present in the ensemble, this will toggle
        the prediction of that policy. When set to ``False`` the Memoization
        policies present in the policy ensemble will not make any predictions.
        Hence, the prediction result from the ensemble always needs to come
        from a different policy (e.g. ``KerasPolicy``). Useful to test
        prediction
        capabilities of an ensemble when ignoring memorized turns from the
        training data."""

        if not self.policy_ensemble:
            return

        for p in self.policy_ensemble.policies:
            # explicitly ignore inheritance (e.g. augmented memoization policy)
            if type(p) == MemoizationPolicy:
                p.toggle(activate)

    def _max_history(self) -> int:
        """Find maximum max_history."""

        max_histories = [
            policy.featurizer.max_history
            for policy in self.policy_ensemble.policies
            if hasattr(policy.featurizer, "max_history")
        ]

        return max(max_histories or [0])

    def _are_all_featurizers_using_a_max_history(self) -> bool:
        """Check if all featurizers are MaxHistoryTrackerFeaturizer."""

        def has_max_history_featurizer(policy):
            return policy.featurizer and hasattr(policy.featurizer, "max_history")

        for p in self.policy_ensemble.policies:
            if p.featurizer and not has_max_history_featurizer(p):
                return False
        return True

    async def load_data(
        self,
        training_resource: Union[Text, TrainingDataImporter],
        remove_duplicates: bool = True,
        unique_last_num_states: Optional[int] = None,
        augmentation_factor: int = 50,
        tracker_limit: Optional[int] = None,
        use_story_concatenation: bool = True,
        debug_plots: bool = False,
        exclusion_percentage: int = None,
    ) -> List[DialogueStateTracker]:
        """Load training data from a resource."""

        max_history = self._max_history()

        if unique_last_num_states is None:
            # for speed up of data generation
            # automatically detect unique_last_num_states
            # if it was not set and
            # if all featurizers are MaxHistoryTrackerFeaturizer
            if self._are_all_featurizers_using_a_max_history():
                unique_last_num_states = max_history
        elif unique_last_num_states < max_history:
            # possibility of data loss
            raise_warning(
                f"unique_last_num_states={unique_last_num_states} but "
                f"maximum max_history={max_history}. "
                f"Possibility of data loss. "
                f"It is recommended to set "
                f"unique_last_num_states to "
                f"at least maximum max_history."
            )

        return await training.load_data(
            training_resource,
            self.domain,
            remove_duplicates,
            unique_last_num_states,
            augmentation_factor,
            tracker_limit,
            use_story_concatenation,
            debug_plots,
            exclusion_percentage=exclusion_percentage,
        )

    def train(
        self, training_trackers: List[DialogueStateTracker], **kwargs: Any
    ) -> None:
        """Train the policies / policy ensemble using dialogue data from file.

        Args:
            training_trackers: trackers to train on
            **kwargs: additional arguments passed to the underlying ML
                           trainer (e.g. keras parameters)
        """
        if not self.is_core_ready():
            raise AgentNotReady("Can't train without a policy ensemble.")

        # deprecation tests
        if kwargs.get("featurizer"):
            raise Exception(
                "Passing `featurizer` "
                "to `agent.train(...)` is not supported anymore. "
                "Pass appropriate featurizer directly "
                "to the policy configuration instead. More info "
                "{}/core/migrations.html".format(LEGACY_DOCS_BASE_URL)
            )
        if (
            kwargs.get("epochs")
            or kwargs.get("max_history")
            or kwargs.get("batch_size")
        ):
            raise Exception(
                "Passing policy configuration parameters "
                "to `agent.train(...)` is not supported "
                "anymore. Specify parameters directly in the "
                "policy configuration instead. More info "
                "{}/core/migrations.html".format(LEGACY_DOCS_BASE_URL)
            )

        if isinstance(training_trackers, str):
            # the user most likely passed in a file name to load training
            # data from
            raise Exception(
                "Passing a file name to `agent.train(...)` is "
                "not supported anymore. Rather load the data with "
                "`data = agent.load_data(file_name)` and pass it "
                "to `agent.train(data)`."
            )

        logger.debug(f"Agent trainer got kwargs: {kwargs}")

        self.policy_ensemble.train(training_trackers, self.domain, **kwargs)
        self._set_fingerprint()

    def handle_channels(
        self,
        channels: List[InputChannel],
        http_port: int = constants.DEFAULT_SERVER_PORT,
        route: Text = "/webhooks/",
        cors: Union[Text, List[Text], None] = None,
    ) -> Sanic:
        """Start a webserver attaching the input channels and handling msgs."""

        from rasa.core import run

        raise_warning(
            "Using `handle_channels` is deprecated. "
            "Please use `rasa.run(...)` or see "
            "`rasa.core.run.configure_app(...)` if you want to implement "
            "this on a more detailed level.",
            DeprecationWarning,
        )

        app = run.configure_app(channels, cors, None, enable_api=False, route=route)

        app.agent = self

        update_sanic_log_level()

        app.run(
            host="0.0.0.0",
            port=http_port,
            backlog=int(os.environ.get(ENV_SANIC_BACKLOG, "100")),
            workers=rasa.core.utils.number_of_sanic_workers(self.lock_store),
        )

        # this might seem unnecessary (as run does not return until the server
        # is killed) - but we use it for tests where we mock `.run` to directly
        # return and need the app to inspect if we created a properly
        # configured server
        return app

    def _set_fingerprint(self, fingerprint: Optional[Text] = None) -> None:

        if fingerprint:
            self.fingerprint = fingerprint
        else:
            self.fingerprint = uuid.uuid4().hex

    @staticmethod
    def _clear_model_directory(model_path: Text) -> None:
        """Remove existing files from model directory.

        Only removes files if the directory seems to contain a previously
        persisted model. Otherwise does nothing to avoid deleting
        `/` by accident."""

        if not os.path.exists(model_path):
            return

        domain_spec_path = os.path.join(model_path, "metadata.json")
        # check if there were a model before
        if os.path.exists(domain_spec_path):
            logger.info(
                "Model directory {} exists and contains old "
                "model files. All files will be overwritten."
                "".format(model_path)
            )
            shutil.rmtree(model_path)
        else:
            logger.debug(
                "Model directory {} exists, but does not contain "
                "all old model files. Some files might be "
                "overwritten.".format(model_path)
            )

    def persist(self, model_path: Text) -> None:
        """Persists this agent into a directory for later loading and usage."""

        if not self.is_core_ready():
            raise AgentNotReady("Can't persist without a policy ensemble.")

        if not model_path.endswith(DEFAULT_CORE_SUBDIRECTORY_NAME):
            model_path = os.path.join(model_path, DEFAULT_CORE_SUBDIRECTORY_NAME)

        self._clear_model_directory(model_path)

        self.policy_ensemble.persist(model_path)
        self.domain.persist(os.path.join(model_path, DEFAULT_DOMAIN_PATH))
        self.domain.persist_specification(model_path)

        logger.info("Persisted model to '{}'".format(os.path.abspath(model_path)))

    async def visualize(
        self,
        resource_name: Text,
        output_file: Text,
        max_history: Optional[int] = None,
        nlu_training_data: Optional[Text] = None,
        should_merge_nodes: bool = True,
        fontsize: int = 12,
    ) -> None:
        from rasa.core.training.visualization import visualize_stories
        from rasa.core.training.dsl import StoryFileReader

        """Visualize the loaded training data from the resource."""

        # if the user doesn't provide a max history, we will use the
        # largest value from any policy
        max_history = max_history or self._max_history()

        story_steps = await StoryFileReader.read_from_folder(resource_name, self.domain)
        await visualize_stories(
            story_steps,
            self.domain,
            output_file,
            max_history,
            self.interpreter,
            nlu_training_data,
            should_merge_nodes,
            fontsize,
        )

    def create_processor(
        self, preprocessor: Optional[Callable[[Text], Text]] = None
    ) -> MessageProcessor:
        """Instantiates a processor based on the set state of the agent."""
        # Checks that the interpreter and tracker store are set and
        # creates a processor
        if not self.is_ready():
            raise AgentNotReady(
                "Agent needs to be prepared before usage. You need to set an "
                "interpreter and a tracker store."
            )

        return MessageProcessor(
            self.interpreter,
            self.policy_ensemble,
            self.domain,
            self.tracker_store,
            self.nlg,
            action_endpoint=self.action_endpoint,
            message_preprocessor=preprocessor,
        )

    @staticmethod
    def _create_domain(domain: Union[Domain, Text, None]) -> Domain:

        if isinstance(domain, str):
            domain = Domain.load(domain)
            domain.check_missing_templates()
            return domain
        elif isinstance(domain, Domain):
            return domain
        elif domain is None:
            return Domain.empty()
        else:
            raise ValueError(
                "Invalid param `domain`. Expected a path to a domain "
                "specification or a domain instance. But got "
                "type '{}' with value '{}'".format(type(domain), domain)
            )

    @staticmethod
    def create_tracker_store(
        store: Optional[TrackerStore], domain: Domain
    ) -> TrackerStore:
        if store is not None:
            store.domain = domain
            tracker_store = store
        else:
            tracker_store = InMemoryTrackerStore(domain)

        return FailSafeTrackerStore(tracker_store)

    @staticmethod
    def _create_lock_store(store: Optional[LockStore]) -> LockStore:
        if store is not None:
            return store

        return InMemoryLockStore()

    @staticmethod
    def _create_ensemble(
        policies: Union[List[Policy], PolicyEnsemble, None]
    ) -> Optional[PolicyEnsemble]:
        if policies is None:
            return None
        if isinstance(policies, list):
            return SimplePolicyEnsemble(policies)
        elif isinstance(policies, PolicyEnsemble):
            return policies
        else:
            passed_type = type(policies).__name__
            raise ValueError(
                "Invalid param `policies`. Passed object is "
                "of type '{}', but should be policy, an array of "
                "policies, or a policy ensemble.".format(passed_type)
            )

    @staticmethod
    def load_local_model(
        model_path: Text,
        interpreter: Optional[Dict[Text, NaturalLanguageInterpreter]] = None,
        generator: Union[EndpointConfig, NaturalLanguageGenerator] = None,
        tracker_store: Optional[TrackerStore] = None,
        lock_store: Optional[LockStore] = None,
        action_endpoint: Optional[EndpointConfig] = None,
        model_server: Optional[EndpointConfig] = None,
        remote_storage: Optional[Text] = None,
    ) -> "Agent":
        if os.path.isfile(model_path):
            model_archive = model_path
        else:
            model_archive = get_latest_model(model_path)

        if model_archive is None:
            raise_warning(f"Could not load local model in '{model_path}'.")
            return Agent()

        working_directory = tempfile.mkdtemp()
        unpacked_model = unpack_model(model_archive, working_directory)

        return Agent.load(
            unpacked_model,
            interpreter=interpreter,
            generator=generator,
            tracker_store=tracker_store,
            lock_store=lock_store,
            action_endpoint=action_endpoint,
            model_server=model_server,
            remote_storage=remote_storage,
            path_to_model_archive=model_archive,
        )

    @staticmethod
    def load_from_remote_storage(
        remote_storage: Text,
        model_name: Text,
        interpreter: Optional[Dict[Text, NaturalLanguageInterpreter]] = None,
        generator: Union[EndpointConfig, NaturalLanguageGenerator] = None,
        tracker_store: Optional[TrackerStore] = None,
        lock_store: Optional[LockStore] = None,
        action_endpoint: Optional[EndpointConfig] = None,
        model_server: Optional[EndpointConfig] = None,
    ) -> Optional["Agent"]:
        from rasa.nlu.persistor import get_persistor

        persistor = get_persistor(remote_storage)

        if persistor is not None:
            target_path = tempfile.mkdtemp()
            persistor.retrieve(model_name, target_path)

            return Agent.load(
                target_path,
                interpreter=interpreter,
                generator=generator,
                tracker_store=tracker_store,
                lock_store=lock_store,
                action_endpoint=action_endpoint,
                model_server=model_server,
                remote_storage=remote_storage,
            )

        return None<|MERGE_RESOLUTION|>--- conflicted
+++ resolved
@@ -72,8 +72,8 @@
 
 
 def _load_interpreter(
-    agent: "Agent", nlu_path: Optional[Text]
-) -> NaturalLanguageInterpreter:
+    agent: "Agent", nlu_path: Optional[Dict[Text, Text]], langs: List[Text],
+) -> Dict[Text, NaturalLanguageInterpreter]:
     """Load the NLU interpreter at `nlu_path`.
 
     Args:
@@ -84,37 +84,17 @@
     Returns:
         The NLU interpreter.
     """
+    # bf mod
     if nlu_path:
-        from rasa.core.interpreter import RasaNLUInterpreter
-
-        return RasaNLUInterpreter(model_directory=nlu_path)
-
-<<<<<<< HEAD
-    # bf mod
-    core_path, nlu_paths = get_model_subdirectories(model_directory)
-    interpreter = {}
-    # If NLU models exist then create interpreter from them
-    if len(nlu_paths):
-        for lang, nlu_path in nlu_paths.items():
-            interpreter[lang] = NaturalLanguageInterpreter.create(os.path.join(model_directory, nlu_path))
-    # If no NLU models exist, then associate a RegexInterpreter to the language code found in the fingerprints,
-    # that should correspond to the default language in Botfront. This is to make sure an interpreter is available
-    # when training stories without NLU
-    else:
-        from rasa.model import fingerprint_from_path, FINGERPRINT_CONFIG_NLU_KEY
-        models_fingerprint = fingerprint_from_path(model_directory)
-        if len(models_fingerprint.get(FINGERPRINT_CONFIG_NLU_KEY).keys()):
-            interpreter = {list(models_fingerprint.get(FINGERPRINT_CONFIG_NLU_KEY).keys())[0]: RegexInterpreter()}
+        return {lang: NaturalLanguageInterpreter.create(path) for lang, path in nlu_path.items()}
+    return {lang: RegexInterpreter() for lang in langs}
     # /bf mod
-=======
-    return agent.interpreter or RegexInterpreter()
 
 
 def _load_domain_and_policy_ensemble(
     core_path: Optional[Text],
 ) -> Tuple[Optional[Domain], Optional[PolicyEnsemble]]:
     """Load the domain and policy ensemble from the model at `core_path`.
->>>>>>> c518a58a
 
     Args:
         core_path: Core model path.
@@ -148,7 +128,12 @@
     core_path, nlu_path = get_model_subdirectories(model_directory)
 
     try:
-        interpreter = _load_interpreter(agent, nlu_path)
+        #bf
+        from rasa.model import fingerprint_from_path, FINGERPRINT_CONFIG_NLU_KEY
+        models_fingerprint = fingerprint_from_path(model_directory)
+        langs = list(models_fingerprint.get(FINGERPRINT_CONFIG_NLU_KEY).keys())
+        interpreter = _load_interpreter(agent, nlu_path, langs)
+        #/bf
         domain, policy_ensemble = _load_domain_and_policy_ensemble(core_path)
 
         agent.update_model(
@@ -438,16 +423,14 @@
             )
 
         core_model, nlu_models = get_model_subdirectories(model_path)
+
         if nlu_models:
-            if not interpreter:
-                interpreter = {}
-                for lang, model_path in nlu_models.items():
-                    interpreter[lang] = NaturalLanguageInterpreter.create(os.path.join(model_path, model_path))
+            interpreter = {lang: NaturalLanguageInterpreter.create(path) for lang, path in nlu_models.items()}
         else:
             from rasa.model import fingerprint_from_path, FINGERPRINT_CONFIG_NLU_KEY
-            fingerprint = fingerprint_from_path(model_path)
-            if len(fingerprint.get(FINGERPRINT_CONFIG_NLU_KEY).keys()):
-                interpreter = {list(fingerprint.get(FINGERPRINT_CONFIG_NLU_KEY).keys())[0]: RegexInterpreter()}
+            models_fingerprint = fingerprint_from_path(model_path)
+            langs = list(models_fingerprint.get(FINGERPRINT_CONFIG_NLU_KEY).keys())
+            interpreter = {lang: RegexInterpreter() for lang in langs}
 
         domain = None
         ensemble = None
