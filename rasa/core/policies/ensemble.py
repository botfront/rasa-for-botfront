import importlib
import json
import logging
import math
import os
import sys
from collections import defaultdict
from datetime import datetime
from pathlib import Path
from typing import Text, Optional, Any, List, Dict, Tuple, Type, Union

import rasa.core
import rasa.core.training.training
from rasa.core.constants import FALLBACK_POLICY_PRIORITY
from rasa.shared.exceptions import RasaException
import rasa.shared.utils.common
import rasa.shared.utils.io
import rasa.utils.io
from rasa.constants import MINIMUM_COMPATIBLE_VERSION
from rasa.shared.constants import (
    DOCS_URL_RULES,
    DOCS_URL_POLICIES,
    DOCS_URL_MIGRATION_GUIDE,
    DEFAULT_CONFIG_PATH,
    DOCS_URL_ACTIONS,
    DOCS_URL_DEFAULT_ACTIONS,
)
from rasa.shared.core.constants import (
    USER_INTENT_BACK,
    USER_INTENT_RESTART,
    ACTION_LISTEN_NAME,
    ACTION_RESTART_NAME,
    ACTION_BACK_NAME,
)
from rasa.shared.core.domain import InvalidDomain, Domain
from rasa.shared.core.events import (
    ActionExecutionRejected,
    ActionExecuted,
    DefinePrevUserUtteredFeaturization,
)
from rasa.core.exceptions import UnsupportedDialogueModelError
from rasa.core.featurizers.tracker_featurizers import MaxHistoryTrackerFeaturizer
from rasa.shared.nlu.interpreter import NaturalLanguageInterpreter, RegexInterpreter
from rasa.core.policies.policy import Policy, SupportedData, PolicyPrediction
from rasa.core.policies.fallback import FallbackPolicy
from rasa.core.policies.memoization import MemoizationPolicy, AugmentedMemoizationPolicy
from rasa.core.policies.rule_policy import RulePolicy
from rasa.shared.core.trackers import DialogueStateTracker
from rasa.shared.core.generator import TrackerWithCachedStates
from rasa.core import registry
from rasa.utils.tensorflow.constants import EPOCHS

logger = logging.getLogger(__name__)


class PolicyEnsemble:
    versioned_packages = ["rasa", "tensorflow", "sklearn"]

    def __init__(
        self,
        policies: List[Policy],
        action_fingerprints: Optional[Dict[Any, Dict[Text, List]]] = None,
    ) -> None:
        self.policies = policies
        self.date_trained = None

        self.action_fingerprints = action_fingerprints or []

        self._check_priorities()
        self._check_for_important_policies()

    def _check_for_important_policies(self) -> None:
        from rasa.core.policies.mapping_policy import MappingPolicy

        if not any(
            isinstance(policy, (MappingPolicy, RulePolicy)) for policy in self.policies
        ):
            rasa.shared.utils.io.raise_warning(
                f"Neither '{RulePolicy.__name__}' nor '{MappingPolicy.__name__}' "
                f"(deprecated) are included in the model's policy configuration. "
                f"Default intents such as '{USER_INTENT_RESTART}' and "
                f"'{USER_INTENT_BACK}' will not trigger actions "
                f"'{ACTION_RESTART_NAME}' and '{ACTION_BACK_NAME}'.",
                docs=DOCS_URL_DEFAULT_ACTIONS,
            )

    @staticmethod
    def check_domain_ensemble_compatibility(
        ensemble: Optional["PolicyEnsemble"], domain: Optional[Domain]
    ) -> None:
        """Check for elements that only work with certain policy/domain combinations."""

        from rasa.core.policies.mapping_policy import MappingPolicy
        from rasa.core.policies.two_stage_fallback import TwoStageFallbackPolicy

        policies_needing_validation = [
            MappingPolicy,
            TwoStageFallbackPolicy,
            RulePolicy,
        ]
        for policy in policies_needing_validation:
            policy.validate_against_domain(ensemble, domain)

        _check_policy_for_forms_available(domain, ensemble)

    def _check_priorities(self) -> None:
        """Checks for duplicate policy priorities within PolicyEnsemble."""

        priority_dict = defaultdict(list)
        for p in self.policies:
            priority_dict[p.priority].append(type(p).__name__)

        for k, v in priority_dict.items():
            if len(v) > 1:
                rasa.shared.utils.io.raise_warning(
                    f"Found policies {v} with same priority {k} "
                    f"in PolicyEnsemble. When personalizing "
                    f"priorities, be sure to give all policies "
                    f"different priorities.",
                    docs=DOCS_URL_POLICIES,
                )

    def _policy_ensemble_contains_policy_with_rules_support(self) -> bool:
        """Determine whether the policy ensemble contains at least one policy
        supporting rule-based data.

        Returns:
            Whether or not the policy ensemble contains at least one policy that
            supports rule-based data.
        """
        return any(
            policy.supported_data()
            in [SupportedData.RULE_DATA, SupportedData.ML_AND_RULE_DATA]
            for policy in self.policies
        )

    @staticmethod
    def _training_trackers_contain_rule_trackers(
        training_trackers: List[DialogueStateTracker],
    ) -> bool:
        """Determine whether there are rule-based training trackers.

        Args:
            training_trackers: Trackers to inspect.

        Returns:
            Whether or not any of the supplied training trackers contain rule-based
            data.
        """
        return any(tracker.is_rule_tracker for tracker in training_trackers)

    def _emit_rule_policy_warning(
        self, training_trackers: List[DialogueStateTracker]
    ) -> None:
        """Emit `UserWarning`s about missing rule-based data."""
        is_rules_consuming_policy_available = (
            self._policy_ensemble_contains_policy_with_rules_support()
        )
        training_trackers_contain_rule_trackers = self._training_trackers_contain_rule_trackers(
            training_trackers
        )

        if (
            is_rules_consuming_policy_available
            and not training_trackers_contain_rule_trackers
        ):
            rasa.shared.utils.io.raise_warning(
                f"Found a rule-based policy in your pipeline but "
                f"no rule-based training data. Please add rule-based "
                f"stories to your training data or "
                f"remove the rule-based policy (`{RulePolicy.__name__}`) from your "
                f"your pipeline.",
                docs=DOCS_URL_RULES,
            )
        elif (
            not is_rules_consuming_policy_available
            and training_trackers_contain_rule_trackers
        ):
            rasa.shared.utils.io.raise_warning(
                f"Found rule-based training data but no policy supporting rule-based "
                f"data. Please add `{RulePolicy.__name__}` or another rule-supporting "
                f"policy to the `policies` section in `{DEFAULT_CONFIG_PATH}`.",
                docs=DOCS_URL_RULES,
            )

    def train(
        self,
        training_trackers: List[TrackerWithCachedStates],
        domain: Domain,
        interpreter: NaturalLanguageInterpreter,
        **kwargs: Any,
    ) -> None:
        if training_trackers:
            self._emit_rule_policy_warning(training_trackers)

            for policy in self.policies:
                trackers_to_train = SupportedData.trackers_for_policy(
                    policy, training_trackers
                )
                policy.train(
                    trackers_to_train, domain, interpreter=interpreter, **kwargs
                )

            self.action_fingerprints = rasa.core.training.training.create_action_fingerprints(
                training_trackers, domain
            )
        else:
            logger.info("Skipped training, because there are no training samples.")

        self.date_trained = datetime.now().strftime("%Y%m%d-%H%M%S")

    def probabilities_using_best_policy(
        self,
        tracker: DialogueStateTracker,
        domain: Domain,
        interpreter: NaturalLanguageInterpreter,
        **kwargs: Any,
    ) -> PolicyPrediction:
        raise NotImplementedError

    def _max_histories(self) -> List[Optional[int]]:
        """Return max history."""

        max_histories = []
        for p in self.policies:
            if isinstance(p.featurizer, MaxHistoryTrackerFeaturizer):
                max_histories.append(p.featurizer.max_history)
            else:
                max_histories.append(None)
        return max_histories

    def _add_package_version_info(self, metadata: Dict[Text, Any]) -> None:
        """Adds version info for self.versioned_packages to metadata."""

        for package_name in self.versioned_packages:
            try:
                p = importlib.import_module(package_name)
                v = p.__version__
                metadata[package_name] = v
            except ImportError:
                pass

    def _persist_metadata(self, path: Text) -> None:
        """Persists the domain specification to storage."""

        # make sure the directory we persist exists
        domain_spec_path = os.path.join(path, "metadata.json")
        rasa.shared.utils.io.create_directory_for_file(domain_spec_path)

        policy_names = [
            rasa.shared.utils.common.module_path_from_instance(p) for p in self.policies
        ]

        metadata = {
            "action_fingerprints": self.action_fingerprints,
            "python": ".".join([str(s) for s in sys.version_info[:3]]),
            "max_histories": self._max_histories(),
            "ensemble_name": self.__module__ + "." + self.__class__.__name__,
            "policy_names": policy_names,
            "trained_at": self.date_trained,
        }

        self._add_package_version_info(metadata)

        rasa.shared.utils.io.dump_obj_as_json_to_file(domain_spec_path, metadata)

    def persist(self, path: Union[Text, Path]) -> None:
        """Persists the policy to storage."""

        self._persist_metadata(path)

        for i, policy in enumerate(self.policies):
            dir_name = "policy_{}_{}".format(i, type(policy).__name__)
            policy_path = Path(path) / dir_name
            policy.persist(policy_path)

    @classmethod
    def load_metadata(cls, path) -> Any:
        metadata_path = os.path.join(path, "metadata.json")
        metadata = json.loads(
            rasa.shared.utils.io.read_file(os.path.abspath(metadata_path))
        )
        return metadata

    @staticmethod
    def ensure_model_compatibility(metadata, version_to_check=None) -> None:
        from packaging import version

        if version_to_check is None:
            version_to_check = MINIMUM_COMPATIBLE_VERSION

        model_version = metadata.get("rasa", "0.0.0")
        if version.parse(model_version) < version.parse(version_to_check):
            raise UnsupportedDialogueModelError(
                "The model version is too old to be "
                "loaded by this Rasa Core instance. "
                "Either retrain the model, or run with "
                "an older version. "
                "Model version: {} Instance version: {} "
                "Minimal compatible version: {}"
                "".format(model_version, rasa.__version__, version_to_check),
                model_version,
            )

    @classmethod
    def _ensure_loaded_policy(cls, policy, policy_cls, policy_name: Text):
        if policy is None:
            raise Exception(f"Failed to load policy {policy_name}: load returned None")
        elif not isinstance(policy, policy_cls):
            raise Exception(
                "Failed to load policy {}: "
                "load returned object that is not instance of its own class"
                "".format(policy_name)
            )

    @staticmethod
    def _get_updated_epochs(
        policy_cls: Type[Policy],
        config_for_policy: Dict[Text, Any],
        finetuning_epoch_fraction: float,
    ) -> Optional[int]:
        if EPOCHS in config_for_policy:
            epochs = config_for_policy[EPOCHS]
        else:
            try:
                epochs = policy_cls.defaults[EPOCHS]
            except (KeyError, AttributeError):
                return None
        return math.ceil(epochs * finetuning_epoch_fraction)

    @classmethod
    def load(
        cls,
        path: Union[Text, Path],
        new_config: Optional[Dict] = None,
        finetuning_epoch_fraction: float = 1.0,
    ) -> "PolicyEnsemble":
        """Loads policy and domain specification from disk."""
        metadata = cls.load_metadata(path)
        cls.ensure_model_compatibility(metadata)
        policies = []
        for i, policy_name in enumerate(metadata["policy_names"]):
            policy_cls = registry.policy_from_module_path(policy_name)
            dir_name = f"policy_{i}_{policy_cls.__name__}"
            policy_path = os.path.join(path, dir_name)
<<<<<<< HEAD
            policy = policy_cls.load(policy_path)
            if policy is not None:
                cls._ensure_loaded_policy(policy, policy_cls, policy_name)
                policies.append(policy)
=======

            context = {}
            if new_config:
                context["should_finetune"] = True

                config_for_policy = new_config["policies"][i]
                epochs = cls._get_updated_epochs(
                    policy_cls, config_for_policy, finetuning_epoch_fraction
                )
                if epochs:
                    context["epoch_override"] = epochs

            if "kwargs" not in rasa.shared.utils.common.arguments_of(policy_cls.load):
                if context:
                    raise UnsupportedDialogueModelError(
                        f"`{policy_cls.__name__}.{policy_cls.load.__name__}` does not "
                        f"accept `**kwargs`. Attempting to pass {context} to the "
                        f"policy. `**kwargs` should be added to all policies by "
                        f"Rasa Open Source 3.0.0."
                    )
                else:
                    rasa.shared.utils.io.raise_deprecation_warning(
                        f"`{policy_cls.__name__}.{policy_cls.load.__name__}` does not "
                        f"accept `**kwargs`. `**kwargs` are required for contextual "
                        f"information e.g. the flag `should_finetune`.",
                        warn_until_version="3.0.0",
                    )

            policy = policy_cls.load(policy_path, **context)
            cls._ensure_loaded_policy(policy, policy_cls, policy_name)
            policies.append(policy)

>>>>>>> c71c18c7
        ensemble_cls = rasa.shared.utils.common.class_from_module_path(
            metadata["ensemble_name"]
        )
        fingerprints = metadata.get("action_fingerprints", {})
        ensemble = ensemble_cls(policies, fingerprints)
        return ensemble

    @classmethod
    def from_dict(cls, policy_configuration: Dict[Text, Any]) -> List[Policy]:
        import copy

        policies = policy_configuration.get("policies") or policy_configuration.get(
            "policy"
        )
        if policies is None:
            raise InvalidPolicyConfig(
                "You didn't define any policies. "
                "Please define them under 'policies:' "
                "in your policy configuration file."
            )
        if len(policies) == 0:
            raise InvalidPolicyConfig(
                "The policy configuration file has to include at least one policy."
            )

        policies = copy.deepcopy(policies)  # don't manipulate passed `Dict`
        parsed_policies = []

        for policy in policies:
            if policy.get("featurizer"):
                featurizer_func, featurizer_config = cls.get_featurizer_from_dict(
                    policy
                )

                if featurizer_config.get("state_featurizer"):
                    (
                        state_featurizer_func,
                        state_featurizer_config,
                    ) = cls.get_state_featurizer_from_dict(featurizer_config)

                    # override featurizer's state_featurizer
                    # with real state_featurizer class
                    featurizer_config["state_featurizer"] = state_featurizer_func(
                        **state_featurizer_config
                    )

                # override policy's featurizer with real featurizer class
                policy["featurizer"] = featurizer_func(**featurizer_config)

            policy_name = policy.pop("name")
            try:
                constr_func = registry.policy_from_module_path(policy_name)
                try:
                    policy_object = constr_func(**policy)
                except TypeError as e:
                    raise Exception(f"Could not initialize {policy_name}. {e}")
                parsed_policies.append(policy_object)
            except (ImportError, AttributeError):
                raise InvalidPolicyConfig(
                    f"Module for policy '{policy_name}' could not "
                    f"be loaded. Please make sure the "
                    f"name is a valid policy."
                )

        cls._check_if_rule_policy_used_with_rule_like_policies(parsed_policies)

        return parsed_policies

    @classmethod
    def get_featurizer_from_dict(cls, policy) -> Tuple[Any, Any]:
        # policy can have only 1 featurizer
        if len(policy["featurizer"]) > 1:
            raise InvalidPolicyConfig(
                f"Every policy can only have 1 featurizer "
                f"but '{policy.get('name')}' "
                f"uses {len(policy['featurizer'])} featurizers."
            )
        featurizer_config = policy["featurizer"][0]
        featurizer_name = featurizer_config.pop("name")
        featurizer_func = registry.featurizer_from_module_path(featurizer_name)

        return featurizer_func, featurizer_config

    @classmethod
    def get_state_featurizer_from_dict(cls, featurizer_config) -> Tuple[Any, Any]:
        # featurizer can have only 1 state featurizer
        if len(featurizer_config["state_featurizer"]) > 1:
            raise InvalidPolicyConfig(
                f"Every featurizer can only have 1 state "
                f"featurizer but one of the featurizers uses "
                f"{len(featurizer_config['state_featurizer'])}."
            )
        state_featurizer_config = featurizer_config["state_featurizer"][0]
        state_featurizer_name = state_featurizer_config.pop("name")
        state_featurizer_func = registry.state_featurizer_from_module_path(
            state_featurizer_name
        )

        return state_featurizer_func, state_featurizer_config

    @staticmethod
    def _check_if_rule_policy_used_with_rule_like_policies(
        policies: List[Policy],
    ) -> None:
        if not any(isinstance(policy, RulePolicy) for policy in policies):
            return

        from rasa.core.policies.mapping_policy import MappingPolicy
        from rasa.core.policies.form_policy import FormPolicy
        from rasa.core.policies.two_stage_fallback import TwoStageFallbackPolicy

        policies_not_be_used_with_rule_policy = (
            MappingPolicy,
            FormPolicy,
            FallbackPolicy,
            TwoStageFallbackPolicy,
        )

        if any(
            isinstance(policy, policies_not_be_used_with_rule_policy)
            for policy in policies
        ):
            rasa.shared.utils.io.raise_warning(
                f"It is not recommended to use the '{RulePolicy.__name__}' with "
                f"other policies which implement rule-like "
                f"behavior. It is highly recommended to migrate all deprecated "
                f"policies to use the '{RulePolicy.__name__}'. Note that the "
                f"'{RulePolicy.__name__}' will supersede the predictions of the "
                f"deprecated policies if the confidence levels of the predictions are "
                f"equal.",
                docs=DOCS_URL_MIGRATION_GUIDE,
            )


class SimplePolicyEnsemble(PolicyEnsemble):
    """Default implementation of a `Policy` ensemble."""

    @staticmethod
    def is_not_in_training_data(
        policy_name: Optional[Text], max_confidence: Optional[float] = None
    ) -> bool:
        """Checks if the prediction is by a policy which memoized the training data.

        Args:
            policy_name: The name of the policy.
            max_confidence: The max confidence of the policy's prediction.

        Returns: `True` if it's a `MemoizationPolicy`, `False` otherwise.
        """
        if not policy_name:
            return True

        memorizing_policies = [
            RulePolicy.__name__,
            MemoizationPolicy.__name__,
            AugmentedMemoizationPolicy.__name__,
        ]
        is_memorized = any(
            policy_name.endswith(f"_{memoizing_policy}")
            for memoizing_policy in memorizing_policies
        )

        # also check if confidence is 0, than it cannot be count as prediction
        return not is_memorized or max_confidence == 0.0

    @staticmethod
    def _is_not_mapping_policy(
        policy_name: Text, max_confidence: Optional[float] = None
    ) -> bool:
        from rasa.core.policies.mapping_policy import MappingPolicy

        is_mapping = policy_name.endswith("_" + MappingPolicy.__name__)
        # also check if confidence is 0, than it cannot be count as prediction
        return not is_mapping or max_confidence == 0.0

    @staticmethod
    def _is_form_policy(policy_name: Text) -> bool:
        from rasa.core.policies.form_policy import FormPolicy

        return policy_name.endswith("_" + FormPolicy.__name__)

    def _pick_best_policy(
        self, predictions: Dict[Text, PolicyPrediction]
    ) -> PolicyPrediction:
        """Picks the best policy prediction based on probabilities and policy priority.

        Args:
            predictions: the dictionary containing policy name as keys
                         and predictions as values

        Returns:
            The best prediction.
        """
        best_confidence = (-1, -1)
        best_policy_name = None
        # form and mapping policies are special:
        # form should be above fallback
        # mapping should be below fallback
        # mapping is above form if it wins over fallback
        # therefore form predictions are stored separately

        form_confidence = None
        form_policy_name = None
        # End-to-end predictions overrule all other predictions.
        use_only_end_to_end = any(
            prediction.is_end_to_end_prediction for prediction in predictions.values()
        )
        policy_events = []

        for policy_name, prediction in predictions.items():
            policy_events += prediction.events

            if prediction.is_end_to_end_prediction != use_only_end_to_end:
                continue

            confidence = (prediction.max_confidence, prediction.policy_priority)
            if self._is_form_policy(policy_name):
                # store form prediction separately
                form_confidence = confidence
                form_policy_name = policy_name
            elif confidence > best_confidence:
                # pick the best policy
                best_confidence = confidence
                best_policy_name = policy_name

        if form_confidence is not None and self._is_not_mapping_policy(
            best_policy_name, best_confidence[0]
        ):
            # if mapping didn't win, check form policy predictions
            if form_confidence > best_confidence:
                best_policy_name = form_policy_name

        best_prediction = predictions[best_policy_name]

        policy_events += best_prediction.optional_events

        return PolicyPrediction(
            best_prediction.probabilities,
            best_policy_name,
            best_prediction.policy_priority,
            policy_events,
            is_end_to_end_prediction=best_prediction.is_end_to_end_prediction,
        )

    def _best_policy_prediction(
        self,
        tracker: DialogueStateTracker,
        domain: Domain,
        interpreter: NaturalLanguageInterpreter,
    ) -> PolicyPrediction:
        """Finds the best policy prediction.

        Args:
            tracker: the :class:`rasa.core.trackers.DialogueStateTracker`
            domain: the :class:`rasa.shared.core.domain.Domain`
            interpreter: Interpreter which may be used by the policies to create
                additional features.

        Returns:
            The winning policy prediction.
        """
        # find rejected action before running the policies
        # because some of them might add events
        rejected_action_name = None
        last_action_event = next(
            (
                event
                for event in reversed(tracker.events)
                if isinstance(event, (ActionExecutionRejected, ActionExecuted))
            ),
            None,
        )

        if len(tracker.events) > 0 and isinstance(
            last_action_event, ActionExecutionRejected
        ):
            rejected_action_name = last_action_event.action_name

        predictions = {
            f"policy_{i}_{type(p).__name__}": self._get_prediction(
                p, tracker, domain, interpreter
            )
            for i, p in enumerate(self.policies)
        }

        if rejected_action_name:
            logger.debug(
                f"Execution of '{rejected_action_name}' was rejected. "
                f"Setting its confidence to 0.0 in all predictions."
            )
            for prediction in predictions.values():
                prediction.probabilities[
                    domain.index_for_action(rejected_action_name)
                ] = 0.0

        return self._pick_best_policy(predictions)

    @staticmethod
    def _get_prediction(
        policy: Policy,
        tracker: DialogueStateTracker,
        domain: Domain,
        interpreter: NaturalLanguageInterpreter,
    ) -> PolicyPrediction:
        number_of_arguments_in_rasa_1_0 = 2
        arguments = rasa.shared.utils.common.arguments_of(
            policy.predict_action_probabilities
        )

        if (
            len(arguments) > number_of_arguments_in_rasa_1_0
            and "interpreter" in arguments
        ):
            prediction = policy.predict_action_probabilities(
                tracker, domain, interpreter
            )
        else:
            rasa.shared.utils.io.raise_warning(
                "The function `predict_action_probabilities` of "
                "the `Policy` interface was changed to support "
                "additional parameters. Please make sure to "
                "adapt your custom `Policy` implementation.",
                category=DeprecationWarning,
            )
            prediction = policy.predict_action_probabilities(
                tracker, domain, RegexInterpreter()
            )

        if isinstance(prediction, list):
            rasa.shared.utils.io.raise_deprecation_warning(
                f"The function `predict_action_probabilities` of "
                f"the `{Policy.__name__}` interface was changed to return "
                f"a `{PolicyPrediction.__name__}` object. Please make sure to "
                f"adapt your custom `{Policy.__name__}` implementation. Support for "
                f"returning a list of floats will be removed in Rasa Open Source 3.0.0"
            )
            prediction = PolicyPrediction(
                prediction, policy.__class__.__name__, policy_priority=policy.priority
            )

        return prediction

    def _fallback_after_listen(
        self, domain: Domain, prediction: PolicyPrediction
    ) -> PolicyPrediction:
        """Triggers fallback if `action_listen` is predicted after a user utterance.

        This is done on the condition that:
        - a fallback policy is present,
        - we received a user message and the predicted action is `action_listen`
          by a policy other than the `MemoizationPolicy` or one of its subclasses.

        Args:
            domain: the :class:`rasa.shared.core.domain.Domain`
            prediction: The winning prediction.

        Returns:
            The prediction for the next action.
        """
        fallback_idx_policy = [
            (i, p) for i, p in enumerate(self.policies) if isinstance(p, FallbackPolicy)
        ]

        if not fallback_idx_policy:
            return prediction

        fallback_idx, fallback_policy = fallback_idx_policy[0]

        logger.debug(
            f"Action '{ACTION_LISTEN_NAME}' was predicted after "
            f"a user message using {prediction.policy_name}. Predicting "
            f"fallback action: {fallback_policy.fallback_action_name}"
        )

        return PolicyPrediction(
            fallback_policy.fallback_scores(domain),
            f"policy_{fallback_idx}_{type(fallback_policy).__name__}",
            FALLBACK_POLICY_PRIORITY,
        )

    def probabilities_using_best_policy(
        self,
        tracker: DialogueStateTracker,
        domain: Domain,
        interpreter: NaturalLanguageInterpreter,
        **kwargs: Any,
    ) -> PolicyPrediction:
        """Predicts the next action the bot should take after seeing the tracker.

        Picks the best policy prediction based on probabilities and policy priority.
        Triggers fallback if `action_listen` is predicted after a user utterance.

        Args:
            tracker: the :class:`rasa.core.trackers.DialogueStateTracker`
            domain: the :class:`rasa.shared.core.domain.Domain`
            interpreter: Interpreter which may be used by the policies to create
                additional features.

        Returns:
            The best policy prediction.
        """
        winning_prediction = self._best_policy_prediction(tracker, domain, interpreter)

        if (
            tracker.latest_action_name == ACTION_LISTEN_NAME
            and winning_prediction.probabilities is not None
            and winning_prediction.max_confidence_index
            == domain.index_for_action(ACTION_LISTEN_NAME)
            and self.is_not_in_training_data(
                winning_prediction.policy_name, winning_prediction.max_confidence
            )
        ):
            winning_prediction = self._fallback_after_listen(domain, winning_prediction)

        if tracker.latest_action_name == ACTION_LISTEN_NAME:
            if winning_prediction.is_end_to_end_prediction:
                logger.debug("Made e2e prediction using user text.")
                logger.debug("Added `DefinePrevUserUtteredFeaturization(True)` event.")
                winning_prediction.events.append(
                    DefinePrevUserUtteredFeaturization(True)
                )
            else:
                logger.debug("Made prediction using user intent.")
                logger.debug("Added `DefinePrevUserUtteredFeaturization(False)` event.")
                winning_prediction.events.append(
                    DefinePrevUserUtteredFeaturization(False)
                )

        logger.debug(f"Predicted next action using {winning_prediction.policy_name}.")
        return winning_prediction


def _check_policy_for_forms_available(
    domain: Domain, ensemble: Optional["PolicyEnsemble"]
) -> None:
    if not ensemble:
        return

    from rasa.core.policies.form_policy import FormPolicy

    suited_policies_for_forms = (FormPolicy, RulePolicy)

    has_policy_for_forms = ensemble is not None and any(
        isinstance(policy, suited_policies_for_forms) for policy in ensemble.policies
    )

    if domain.form_names and not has_policy_for_forms:
        raise InvalidDomain(
            "You have defined a form action, but have neither added the "
            f"'{RulePolicy.__name__}' nor the '{FormPolicy.__name__}' (deprecated) to "
            f"your policy ensemble. Either remove all forms from your domain or add "
            f"the missing policy to your policy configuration."
        )


class InvalidPolicyConfig(RasaException):
    """Exception that can be raised when policy config is not valid."""

    pass<|MERGE_RESOLUTION|>--- conflicted
+++ resolved
@@ -343,12 +343,6 @@
             policy_cls = registry.policy_from_module_path(policy_name)
             dir_name = f"policy_{i}_{policy_cls.__name__}"
             policy_path = os.path.join(path, dir_name)
-<<<<<<< HEAD
-            policy = policy_cls.load(policy_path)
-            if policy is not None:
-                cls._ensure_loaded_policy(policy, policy_cls, policy_name)
-                policies.append(policy)
-=======
 
             context = {}
             if new_config:
@@ -377,11 +371,11 @@
                         warn_until_version="3.0.0",
                     )
 
-            policy = policy_cls.load(policy_path, **context)
-            cls._ensure_loaded_policy(policy, policy_cls, policy_name)
-            policies.append(policy)
-
->>>>>>> c71c18c7
+            policy = policy_cls.load(policy_path)
+            if policy is not None:
+                cls._ensure_loaded_policy(policy, policy_cls, policy_name)
+                policies.append(policy)
+
         ensemble_cls = rasa.shared.utils.common.class_from_module_path(
             metadata["ensemble_name"]
         )
