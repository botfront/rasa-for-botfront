---
id: selectors
sidebar_label: Selectors
title: Selectors
---

Selectors predict a bot response from a set of candidate responses.


## ResponseSelector


* **Short**

  Response Selector



* **Outputs**

  A dictionary with the key as the retrieval intent of the response selector
   and value containing predicted response templates, confidence and the response key under the retrieval intent



* **Requires**

  `dense_features` and/or `sparse_features` for user messages and response



* **Output-Example**

  ```json
  {
    "response_selector": {
      "faq": {
        "response": {
          "id": 1388783286124362000,
          "confidence": 0.7,
          "intent_response_key": "chitchat/ask_weather",
          "response_templates": [
            {
              "text": "It's sunny in Berlin today",
              "image": "https://i.imgur.com/nGF1K8f.jpg"
            },
            {
              "text": "I think it's about to rain."
            }
          ],
          "template_name": "utter_chitchat/ask_weather"
        },
        "ranking": [
          {
            "id": 1388783286124362000,
            "confidence": 0.7,
            "intent_response_key": "chitchat/ask_weather"
          },
          {
            "id": 1388783286124362000,
            "confidence": 0.3,
            "intent_response_key": "chitchat/ask_name"
          }
        ]
      }
    }
  }
  ```



* **Description**

  Response Selector component can be used to build a response retrieval model to directly predict a bot response from
  a set of candidate responses. The prediction of this model is used by the dialogue manager to utter the predicted responses.
  It embeds user inputs and response labels into the same space and follows the exact same
  neural network architecture and optimization as the [DIETClassifier](../components/intent-classifiers.mdx#dietclassifier).

  :::note
  If during prediction time a message contains **only** words unseen during training
  and no Out-Of-Vocabulary preprocessor was used, an empty response `None` is predicted with confidence
  `0.0`. This might happen if you only use the [CountVectorsFeaturizer](../components/featurizers.mdx#countvectorsfeaturizer) with a `word` analyzer
  as featurizer. If you use the `char_wb` analyzer, you should always get a response with a confidence
  value `> 0.0`.

  :::



* **Configuration**

  The algorithm includes almost all the hyperparameters that [DIETClassifier](../components/intent-classifiers.mdx#dietclassifier) uses.
  If you want to adapt your model, start by modifying the following parameters:

  * `epochs`:
    This parameter sets the number of times the algorithm will see the training data (default: `300`).
    One `epoch` is equals to one forward pass and one backward pass of all the training examples.
    Sometimes the model needs more epochs to properly learn.
    Sometimes more epochs don't influence the performance.
    The lower the number of epochs the faster the model is trained.

  * `hidden_layers_sizes`:
    This parameter allows you to define the number of feed forward layers and their output
    dimensions for user messages and intents (default: `text: [256, 128], label: [256, 128]`).
    Every entry in the list corresponds to a feed forward layer.
    For example, if you set `text: [256, 128]`, we will add two feed forward layers in front of
    the transformer. The vectors of the input tokens (coming from the user message) will be passed on to those
    layers. The first layer will have an output dimension of 256 and the second layer will have an output
    dimension of 128. If an empty list is used (default behavior), no feed forward layer will be
    added.
    Make sure to use only positive integer values. Usually, numbers of power of two are used.
    Also, it is usual practice to have decreasing values in the list: next value is smaller or equal to the
    value before.

  * `embedding_dimension`:
    This parameter defines the output dimension of the embedding layers used inside the model (default: `20`).
    We are using multiple embeddings layers inside the model architecture.
    For example, the vector of the complete utterance and the intent is passed on to an embedding layer before
    they are compared and the loss is calculated.

  * `number_of_transformer_layers`:
    This parameter sets the number of transformer layers to use (default: `0`).
    The number of transformer layers corresponds to the transformer blocks to use for the model.

  * `transformer_size`:
    This parameter sets the number of units in the transformer (default: `None`).
    The vectors coming out of the transformers will have the given `transformer_size`.

  * `weight_sparsity`:
    This parameter defines the fraction of kernel weights that are set to 0 for all feed forward layers
    in the model (default: `0.8`). The value should be between 0 and 1. If you set `weight_sparsity`
    to 0, no kernel weights will be set to 0, the layer acts as a standard feed forward layer. You should not
    set `weight_sparsity` to 1 as this would result in all kernel weights being 0, i.e. the model is not able
    to learn.

  The component can also be configured to train a response selector for a particular retrieval intent.
  The parameter `retrieval_intent` sets the name of the retrieval intent for which this response selector model is trained.
  Default is `None`, i.e. the model is trained for all retrieval intents.

  In its default configuration, the component uses the retrieval intent with the response key(e.g. `faq/ask_name`) as the label for training.
  Alternatively, it can also be configured to use the text of the response templates as the training label
  by switching `use_text_as_label` to `True`. In this mode, the component will use the first available response
  template which has a text attribute for training. If none are found, it falls back to using the retrieval intent
  combined with the response key as the label.
<<<<<<< HEAD
  
The above configuration parameters are the ones you should configure to fit your model to your data.
However, additional parameters exist that can be adapted.

<details><summary>More configurable parameters</summary>

```text
+---------------------------------+-------------------+--------------------------------------------------------------+
| Parameter                       | Default Value     | Description                                                  |
+=================================+===================+==============================================================+
| hidden_layers_sizes             | text: [256, 128]  | Hidden layer sizes for layers before the embedding layers    |
|                                 | label: [256, 128] | for user messages and labels. The number of hidden layers is |
|                                 |                   | equal to the length of the corresponding.                    |
+---------------------------------+-------------------+--------------------------------------------------------------+
| share_hidden_layers             | False             | Whether to share the hidden layer weights between user       |
|                                 |                   | messages and labels.                                         |
+---------------------------------+-------------------+--------------------------------------------------------------+
| transformer_size                | None              | Number of units in transformer.                              |
+---------------------------------+-------------------+--------------------------------------------------------------+
| number_of_transformer_layers    | 0                 | Number of transformer layers.                                |
+---------------------------------+-------------------+--------------------------------------------------------------+
| number_of_attention_heads       | 4                 | Number of attention heads in transformer.                    |
+---------------------------------+-------------------+--------------------------------------------------------------+
| use_key_relative_attention      | False             | If 'True' use key relative embeddings in attention.          |
+---------------------------------+-------------------+--------------------------------------------------------------+
| use_value_relative_attention    | False             | If 'True' use value relative embeddings in attention.        |
+---------------------------------+-------------------+--------------------------------------------------------------+
| max_relative_position           | None              | Maximum position for relative embeddings.                    |
+---------------------------------+-------------------+--------------------------------------------------------------+
| unidirectional_encoder          | False             | Use a unidirectional or bidirectional encoder.               |
+---------------------------------+-------------------+--------------------------------------------------------------+
| batch_size                      | [8, 32]           | Initial and final value for batch sizes.                     |
|                                 |                   | Batch size will be linearly increased for each epoch.        |
|                                 |                   | If constant `batch_size` is required, pass an int, e.g. `8`. |
+---------------------------------+-------------------+--------------------------------------------------------------+
| batch_strategy                  | "balanced"        | Strategy used when creating batches.                         |
|                                 |                   | Can be either 'sequence' or 'balanced'.                      |
+---------------------------------+-------------------+--------------------------------------------------------------+
| epochs                          | 300               | Number of epochs to train.                                   |
+---------------------------------+-------------------+--------------------------------------------------------------+
| random_seed                     | None              | Set random seed to any 'int' to get reproducible results.    |
+---------------------------------+-------------------+--------------------------------------------------------------+
| learning_rate                   | 0.001             | Initial learning rate for the optimizer.                     |
+---------------------------------+-------------------+--------------------------------------------------------------+
| embedding_dimension             | 20                | Dimension size of embedding vectors.                         |
+---------------------------------+-------------------+--------------------------------------------------------------+
| dense_dimension                 | text: 512         | Dense dimension for sparse features to use if no dense       |
|                                 | label: 512        | features are present.                                        |
+---------------------------------+-------------------+--------------------------------------------------------------+
| concat_dimension                | text: 512         | Concat dimension for sequence and sentence features.         |
|                                 | label: 512        |                                                              |
+---------------------------------+-------------------+--------------------------------------------------------------+
| number_of_negative_examples     | 20                | The number of incorrect labels. The algorithm will minimize  |
|                                 |                   | their similarity to the user input during training.          |
+---------------------------------+-------------------+--------------------------------------------------------------+
| similarity_type                 | "auto"            | Type of similarity measure to use, either 'auto' or 'cosine' |
|                                 |                   | or 'inner'.                                                  |
+---------------------------------+-------------------+--------------------------------------------------------------+
| loss_type                       | "softmax"         | The type of the loss function, either 'softmax' or 'margin'. |
+---------------------------------+-------------------+--------------------------------------------------------------+
| ranking_length                  | 10                | Number of top actions to normalize scores for loss type      |
|                                 |                   | 'softmax'. Set to 0 to turn off normalization.               |
+---------------------------------+-------------------+--------------------------------------------------------------+
| maximum_positive_similarity     | 0.8               | Indicates how similar the algorithm should try to make       |
|                                 |                   | embedding vectors for correct labels.                        |
|                                 |                   | Should be 0.0 < ... < 1.0 for 'cosine' similarity type.      |
+---------------------------------+-------------------+--------------------------------------------------------------+
| maximum_negative_similarity     | -0.4              | Maximum negative similarity for incorrect labels.            |
|                                 |                   | Should be -1.0 < ... < 1.0 for 'cosine' similarity type.     |
+---------------------------------+-------------------+--------------------------------------------------------------+
| use_maximum_negative_similarity | True              | If 'True' the algorithm only minimizes maximum similarity    |
|                                 |                   | over incorrect intent labels, used only if 'loss_type' is    |
|                                 |                   | set to 'margin'.                                             |
+---------------------------------+-------------------+--------------------------------------------------------------+
| scale_loss                      | True              | Scale loss inverse proportionally to confidence of correct   |
|                                 |                   | prediction.                                                  |
+---------------------------------+-------------------+--------------------------------------------------------------+
| regularization_constant         | 0.002             | The scale of regularization.                                 |
+---------------------------------+-------------------+--------------------------------------------------------------+
| negative_margin_scale           | 0.8               | The scale of how important is to minimize the maximum        |
|                                 |                   | similarity between embeddings of different labels.           |
+---------------------------------+-------------------+--------------------------------------------------------------+
| weight_sparsity                 | 0.8               | Sparsity of the weights in dense layers.                     |
|                                 |                   | Value should be between 0 and 1.                             |
+---------------------------------+-------------------+--------------------------------------------------------------+
| drop_rate                       | 0.2               | Dropout rate for encoder. Value should be between 0 and 1.   |
|                                 |                   | The higher the value the higher the regularization effect.   |
+---------------------------------+-------------------+--------------------------------------------------------------+
| drop_rate_attention             | 0.0               | Dropout rate for attention. Value should be between 0 and 1. |
|                                 |                   | The higher the value the higher the regularization effect.   |
+---------------------------------+-------------------+--------------------------------------------------------------+
| use_sparse_input_dropout        | False             | If 'True' apply dropout to sparse input tensors.             |
+---------------------------------+-------------------+--------------------------------------------------------------+
| use_dense_input_dropout         | False             | If 'True' apply dropout to dense input tensors.              |
+---------------------------------+-------------------+--------------------------------------------------------------+
| evaluate_every_number_of_epochs | 20                | How often to calculate validation accuracy.                  |
|                                 |                   | Set to '-1' to evaluate just once at the end of training.    |
+---------------------------------+-------------------+--------------------------------------------------------------+
| evaluate_on_number_of_examples  | 0                 | How many examples to use for hold out validation set.        |
|                                 |                   | Large values may hurt performance, e.g. model accuracy.      |
+---------------------------------+-------------------+--------------------------------------------------------------+
| use_masked_language_model       | False             | If 'True' random tokens of the input message will be masked  |
|                                 |                   | and the model should predict those tokens.                   |
+---------------------------------+-------------------+--------------------------------------------------------------+
| retrieval_intent                | None              | Name of the intent for which this response selector model is |
|                                 |                   | trained.                                                     |
+---------------------------------+-------------------+--------------------------------------------------------------+
| use_text_as_label               | False             | Whether to use the actual text of the response as the label  |
|                                 |                   | for training the response selector. Otherwise, it uses the   |
|                                 |                   | response key as the label.                                   |
+---------------------------------+-------------------+--------------------------------------------------------------+
| tensorboard_log_directory       | None              | If you want to use tensorboard to visualize training         |
|                                 |                   | metrics, set this option to a valid output directory. You    |
|                                 |                   | can view the training metrics after training in tensorboard  |
|                                 |                   | via 'tensorboard --logdir <path-to-given-directory>'.        |
+---------------------------------+-------------------+--------------------------------------------------------------+
| tensorboard_log_level           | "epoch"           | Define when training metrics for tensorboard should be       |
|                                 |                   | logged. Either after every epoch ("epoch") or for every      |
|                                 |                   | training step ("minibatch").                                 |
+---------------------------------+-------------------+--------------------------------------------------------------+
| featurizers                     | []                | List of featurizer names (alias names). Only features        |
|                                 |                   | coming from the listed names are used. If list is empty      |
|                                 |                   | all available features are used.                             |
+---------------------------------+-------------------+--------------------------------------------------------------+
```

:::note
Parameter `maximum_negative_similarity` is set to a negative value to mimic the original
starspace algorithm in the case `maximum_negative_similarity = maximum_positive_similarity`
and `use_maximum_negative_similarity = False`.
See [starspace paper](https://arxiv.org/abs/1709.03856) for details.

:::
  </details>
=======

  See this [example assistant](https://github.com/RasaHQ/rasa/tree/master/examples/responseselectorbot) to understand
  how you can use the `ResponseSelector` component in your assistant. Additionally, you will find this tutorial on
  [handling FAQs](./chitchat-faqs.mdx#handling-faqs-using-a-response-selector) using a `ResponseSelector` useful as well.

  <details>
    <summary>
      The above configuration parameters are the ones you should configure to fit your model to your data.
      However, additional parameters exist that can be adapted.
    </summary>

    ```
    +---------------------------------+-------------------+--------------------------------------------------------------+
    | Parameter                       | Default Value     | Description                                                  |
    +=================================+===================+==============================================================+
    | hidden_layers_sizes             | text: [256, 128]  | Hidden layer sizes for layers before the embedding layers    |
    |                                 | label: [256, 128] | for user messages and labels. The number of hidden layers is |
    |                                 |                   | equal to the length of the corresponding.                    |
    +---------------------------------+-------------------+--------------------------------------------------------------+
    | share_hidden_layers             | False             | Whether to share the hidden layer weights between user       |
    |                                 |                   | messages and labels.                                         |
    +---------------------------------+-------------------+--------------------------------------------------------------+
    | transformer_size                | None              | Number of units in transformer.                              |
    +---------------------------------+-------------------+--------------------------------------------------------------+
    | number_of_transformer_layers    | 0                 | Number of transformer layers.                                |
    +---------------------------------+-------------------+--------------------------------------------------------------+
    | number_of_attention_heads       | 4                 | Number of attention heads in transformer.                    |
    +---------------------------------+-------------------+--------------------------------------------------------------+
    | use_key_relative_attention      | False             | If 'True' use key relative embeddings in attention.          |
    +---------------------------------+-------------------+--------------------------------------------------------------+
    | use_value_relative_attention    | False             | If 'True' use value relative embeddings in attention.        |
    +---------------------------------+-------------------+--------------------------------------------------------------+
    | max_relative_position           | None              | Maximum position for relative embeddings.                    |
    +---------------------------------+-------------------+--------------------------------------------------------------+
    | unidirectional_encoder          | False             | Use a unidirectional or bidirectional encoder.               |
    +---------------------------------+-------------------+--------------------------------------------------------------+
    | batch_size                      | [64, 256]         | Initial and final value for batch sizes.                     |
    |                                 |                   | Batch size will be linearly increased for each epoch.        |
    +---------------------------------+-------------------+--------------------------------------------------------------+
    | batch_strategy                  | "balanced"        | Strategy used when creating batches.                         |
    |                                 |                   | Can be either 'sequence' or 'balanced'.                      |
    +---------------------------------+-------------------+--------------------------------------------------------------+
    | epochs                          | 300               | Number of epochs to train.                                   |
    +---------------------------------+-------------------+--------------------------------------------------------------+
    | random_seed                     | None              | Set random seed to any 'int' to get reproducible results.    |
    +---------------------------------+-------------------+--------------------------------------------------------------+
    | learning_rate                   | 0.001             | Initial learning rate for the optimizer.                     |
    +---------------------------------+-------------------+--------------------------------------------------------------+
    | embedding_dimension             | 20                | Dimension size of embedding vectors.                         |
    +---------------------------------+-------------------+--------------------------------------------------------------+
    | dense_dimension                 | text: 512         | Dense dimension for sparse features to use if no dense       |
    |                                 | label: 512        | features are present.                                        |
    +---------------------------------+-------------------+--------------------------------------------------------------+
    | concat_dimension                | text: 512         | Concat dimension for sequence and sentence features.         |
    |                                 | label: 512        |                                                              |
    +---------------------------------+-------------------+--------------------------------------------------------------+
    | number_of_negative_examples     | 20                | The number of incorrect labels. The algorithm will minimize  |
    |                                 |                   | their similarity to the user input during training.          |
    +---------------------------------+-------------------+--------------------------------------------------------------+
    | similarity_type                 | "auto"            | Type of similarity measure to use, either 'auto' or 'cosine' |
    |                                 |                   | or 'inner'.                                                  |
    +---------------------------------+-------------------+--------------------------------------------------------------+
    | loss_type                       | "softmax"         | The type of the loss function, either 'softmax' or 'margin'. |
    +---------------------------------+-------------------+--------------------------------------------------------------+
    | ranking_length                  | 10                | Number of top actions to normalize scores for loss type      |
    |                                 |                   | 'softmax'. Set to 0 to turn off normalization.               |
    +---------------------------------+-------------------+--------------------------------------------------------------+
    | maximum_positive_similarity     | 0.8               | Indicates how similar the algorithm should try to make       |
    |                                 |                   | embedding vectors for correct labels.                        |
    |                                 |                   | Should be 0.0 < ... < 1.0 for 'cosine' similarity type.      |
    +---------------------------------+-------------------+--------------------------------------------------------------+
    | maximum_negative_similarity     | -0.4              | Maximum negative similarity for incorrect labels.            |
    |                                 |                   | Should be -1.0 < ... < 1.0 for 'cosine' similarity type.     |
    +---------------------------------+-------------------+--------------------------------------------------------------+
    | use_maximum_negative_similarity | True              | If 'True' the algorithm only minimizes maximum similarity    |
    |                                 |                   | over incorrect intent labels, used only if 'loss_type' is    |
    |                                 |                   | set to 'margin'.                                             |
    +---------------------------------+-------------------+--------------------------------------------------------------+
    | scale_loss                      | True              | Scale loss inverse proportionally to confidence of correct   |
    |                                 |                   | prediction.                                                  |
    +---------------------------------+-------------------+--------------------------------------------------------------+
    | regularization_constant         | 0.002             | The scale of regularization.                                 |
    +---------------------------------+-------------------+--------------------------------------------------------------+
    | negative_margin_scale           | 0.8               | The scale of how important is to minimize the maximum        |
    |                                 |                   | similarity between embeddings of different labels.           |
    +---------------------------------+-------------------+--------------------------------------------------------------+
    | weight_sparsity                 | 0.8               | Sparsity of the weights in dense layers.                     |
    |                                 |                   | Value should be between 0 and 1.                             |
    +---------------------------------+-------------------+--------------------------------------------------------------+
    | drop_rate                       | 0.2               | Dropout rate for encoder. Value should be between 0 and 1.   |
    |                                 |                   | The higher the value the higher the regularization effect.   |
    +---------------------------------+-------------------+--------------------------------------------------------------+
    | drop_rate_attention             | 0.0               | Dropout rate for attention. Value should be between 0 and 1. |
    |                                 |                   | The higher the value the higher the regularization effect.   |
    +---------------------------------+-------------------+--------------------------------------------------------------+
    | use_sparse_input_dropout        | False             | If 'True' apply dropout to sparse input tensors.             |
    +---------------------------------+-------------------+--------------------------------------------------------------+
    | use_dense_input_dropout         | False             | If 'True' apply dropout to dense input tensors.              |
    +---------------------------------+-------------------+--------------------------------------------------------------+
    | evaluate_every_number_of_epochs | 20                | How often to calculate validation accuracy.                  |
    |                                 |                   | Set to '-1' to evaluate just once at the end of training.    |
    +---------------------------------+-------------------+--------------------------------------------------------------+
    | evaluate_on_number_of_examples  | 0                 | How many examples to use for hold out validation set.        |
    |                                 |                   | Large values may hurt performance, e.g. model accuracy.      |
    +---------------------------------+-------------------+--------------------------------------------------------------+
    | use_masked_language_model       | False             | If 'True' random tokens of the input message will be masked  |
    |                                 |                   | and the model should predict those tokens.                   |
    +---------------------------------+-------------------+--------------------------------------------------------------+
    | retrieval_intent                | None              | Name of the intent for which this response selector model is |
    |                                 |                   | trained.                                                     |
    +---------------------------------+-------------------+--------------------------------------------------------------+
    | use_text_as_label               | False             | Whether to use the actual text of the response as the label  |
    |                                 |                   | for training the response selector. Otherwise, it uses the   |
    |                                 |                   | response key as the label.                                   |
    +---------------------------------+-------------------+--------------------------------------------------------------+
    | tensorboard_log_directory       | None              | If you want to use tensorboard to visualize training         |
    |                                 |                   | metrics, set this option to a valid output directory. You    |
    |                                 |                   | can view the training metrics after training in tensorboard  |
    |                                 |                   | via 'tensorboard --logdir <path-to-given-directory>'.        |
    +---------------------------------+-------------------+--------------------------------------------------------------+
    | tensorboard_log_level           | "epoch"           | Define when training metrics for tensorboard should be       |
    |                                 |                   | logged. Either after every epoch ("epoch") or for every      |
    |                                 |                   | training step ("minibatch").                                 |
    +---------------------------------+-------------------+--------------------------------------------------------------+
    | featurizers                     | []                | List of featurizer names (alias names). Only features        |
    |                                 |                   | coming from the listed names are used. If list is empty      |
    |                                 |                   | all available features are used.                             |
    +---------------------------------+-------------------+--------------------------------------------------------------+
    ```

    :::note
    For `cosine` similarity `maximum_positive_similarity` and `maximum_negative_similarity` should
    be between `-1` and `1`.

    :::

    :::note
    There is an option to use linearly increasing batch size. The idea comes from
    [https://arxiv.org/abs/1711.00489](https://arxiv.org/abs/1711.00489).
    In order to do it pass a list to `batch_size`, e.g. `"batch_size": [64, 256]` (default behavior).
    If constant `batch_size` is required, pass an `int`, e.g. `"batch_size": 64`.

    :::

    :::note
    Parameter `maximum_negative_similarity` is set to a negative value to mimic the original
    starspace algorithm in the case `maximum_negative_similarity = maximum_positive_similarity`
    and `use_maximum_negative_similarity = False`.
    See [starspace paper](https://arxiv.org/abs/1709.03856) for details.

    :::
  </details>

* **Under the hood: Parsing Response Selector Output**

    The parsed output from NLU will have a property named `response_selector`
    containing the output for each response selector component. Each response selector is
    identified by `retrieval_intent` parameter of that response selector
    and stores two properties:

    * `response`: The predicted response key under the corresponding retrieval intent,
    prediction's confidence and the associated response templates.

    * `ranking`: Ranking with confidences of top 10 candidate response keys.

    Example result:

    ```json
    {
        "text": "How's the weather today?",
        "response_selector": {
          "faq": {
            "response": {
              "id": 1388783286124361986,
              "confidence": 0.7,
              "intent_response_key": "chitchat/ask_weather",
              "response_templates": [
                {
                  "text": "It's sunny in Berlin today",
                  "image": "https://i.imgur.com/nGF1K8f.jpg"
                },
                {
                  "text": "I think it's about to rain."
                }
              ],
              "template_name": "utter_chitchat/ask_weather"
             },
            "ranking": [
              {
                "id": 1388783286124361986,
                "confidence": 0.7,
                "intent_response_key": "chitchat/ask_weather"
              },
              {
                "id": 1388783286124361986,
                "confidence": 0.3,
                "intent_response_key": "chitchat/ask_name"
              }
            ]
          }
        }
    }
    ```

    If the `retrieval_intent` parameter of a particular response selector was left to its default value,
    the corresponding response selector will be identified as `default` in the returned output.

    ```json {4}
    {
        "text": "How's the weather today?",
        "response_selector": {
          "default": {
            "response": {
              "id": 1388783286124361986,
              "confidence": 0.7,
              "intent_response_key": "chitchat/ask_weather",
              "response_templates": [
                {
                  "text": "It's sunny in Berlin today",
                  "image": "https://i.imgur.com/nGF1K8f.jpg"
                },
                {
                  "text": "I think it's about to rain."
                }
              ],
              "template_name": "utter_chitchat/ask_weather"
             },
            "ranking": [
              {
                "id": 1388783286124361986,
                "confidence": 0.7,
                "intent_response_key": "chitchat/ask_weather"
              },
              {
                "id": 1388783286124361986,
                "confidence": 0.3,
                "intent_response_key": "chitchat/ask_name"
              }
            ]
          }
        }
    }
    ```
>>>>>>> 605f0cfd
<|MERGE_RESOLUTION|>--- conflicted
+++ resolved
@@ -29,425 +29,22 @@
 
 
 
-* **Output-Example**
-
-  ```json
-  {
-    "response_selector": {
-      "faq": {
-        "response": {
-          "id": 1388783286124362000,
-          "confidence": 0.7,
-          "intent_response_key": "chitchat/ask_weather",
-          "response_templates": [
-            {
-              "text": "It's sunny in Berlin today",
-              "image": "https://i.imgur.com/nGF1K8f.jpg"
-            },
-            {
-              "text": "I think it's about to rain."
-            }
-          ],
-          "template_name": "utter_chitchat/ask_weather"
-        },
-        "ranking": [
-          {
-            "id": 1388783286124362000,
-            "confidence": 0.7,
-            "intent_response_key": "chitchat/ask_weather"
-          },
-          {
-            "id": 1388783286124362000,
-            "confidence": 0.3,
-            "intent_response_key": "chitchat/ask_name"
-          }
-        ]
-      }
-    }
-  }
-  ```
-
-
-
-* **Description**
-
-  Response Selector component can be used to build a response retrieval model to directly predict a bot response from
-  a set of candidate responses. The prediction of this model is used by the dialogue manager to utter the predicted responses.
-  It embeds user inputs and response labels into the same space and follows the exact same
-  neural network architecture and optimization as the [DIETClassifier](../components/intent-classifiers.mdx#dietclassifier).
-
-  :::note
-  If during prediction time a message contains **only** words unseen during training
-  and no Out-Of-Vocabulary preprocessor was used, an empty response `None` is predicted with confidence
-  `0.0`. This might happen if you only use the [CountVectorsFeaturizer](../components/featurizers.mdx#countvectorsfeaturizer) with a `word` analyzer
-  as featurizer. If you use the `char_wb` analyzer, you should always get a response with a confidence
-  value `> 0.0`.
-
-  :::
-
-
-
-* **Configuration**
-
-  The algorithm includes almost all the hyperparameters that [DIETClassifier](../components/intent-classifiers.mdx#dietclassifier) uses.
-  If you want to adapt your model, start by modifying the following parameters:
-
-  * `epochs`:
-    This parameter sets the number of times the algorithm will see the training data (default: `300`).
-    One `epoch` is equals to one forward pass and one backward pass of all the training examples.
-    Sometimes the model needs more epochs to properly learn.
-    Sometimes more epochs don't influence the performance.
-    The lower the number of epochs the faster the model is trained.
-
-  * `hidden_layers_sizes`:
-    This parameter allows you to define the number of feed forward layers and their output
-    dimensions for user messages and intents (default: `text: [256, 128], label: [256, 128]`).
-    Every entry in the list corresponds to a feed forward layer.
-    For example, if you set `text: [256, 128]`, we will add two feed forward layers in front of
-    the transformer. The vectors of the input tokens (coming from the user message) will be passed on to those
-    layers. The first layer will have an output dimension of 256 and the second layer will have an output
-    dimension of 128. If an empty list is used (default behavior), no feed forward layer will be
-    added.
-    Make sure to use only positive integer values. Usually, numbers of power of two are used.
-    Also, it is usual practice to have decreasing values in the list: next value is smaller or equal to the
-    value before.
-
-  * `embedding_dimension`:
-    This parameter defines the output dimension of the embedding layers used inside the model (default: `20`).
-    We are using multiple embeddings layers inside the model architecture.
-    For example, the vector of the complete utterance and the intent is passed on to an embedding layer before
-    they are compared and the loss is calculated.
-
-  * `number_of_transformer_layers`:
-    This parameter sets the number of transformer layers to use (default: `0`).
-    The number of transformer layers corresponds to the transformer blocks to use for the model.
-
-  * `transformer_size`:
-    This parameter sets the number of units in the transformer (default: `None`).
-    The vectors coming out of the transformers will have the given `transformer_size`.
-
-  * `weight_sparsity`:
-    This parameter defines the fraction of kernel weights that are set to 0 for all feed forward layers
-    in the model (default: `0.8`). The value should be between 0 and 1. If you set `weight_sparsity`
-    to 0, no kernel weights will be set to 0, the layer acts as a standard feed forward layer. You should not
-    set `weight_sparsity` to 1 as this would result in all kernel weights being 0, i.e. the model is not able
-    to learn.
-
-  The component can also be configured to train a response selector for a particular retrieval intent.
-  The parameter `retrieval_intent` sets the name of the retrieval intent for which this response selector model is trained.
-  Default is `None`, i.e. the model is trained for all retrieval intents.
-
-  In its default configuration, the component uses the retrieval intent with the response key(e.g. `faq/ask_name`) as the label for training.
-  Alternatively, it can also be configured to use the text of the response templates as the training label
-  by switching `use_text_as_label` to `True`. In this mode, the component will use the first available response
-  template which has a text attribute for training. If none are found, it falls back to using the retrieval intent
-  combined with the response key as the label.
-<<<<<<< HEAD
-  
-The above configuration parameters are the ones you should configure to fit your model to your data.
-However, additional parameters exist that can be adapted.
-
-<details><summary>More configurable parameters</summary>
-
-```text
-+---------------------------------+-------------------+--------------------------------------------------------------+
-| Parameter                       | Default Value     | Description                                                  |
-+=================================+===================+==============================================================+
-| hidden_layers_sizes             | text: [256, 128]  | Hidden layer sizes for layers before the embedding layers    |
-|                                 | label: [256, 128] | for user messages and labels. The number of hidden layers is |
-|                                 |                   | equal to the length of the corresponding.                    |
-+---------------------------------+-------------------+--------------------------------------------------------------+
-| share_hidden_layers             | False             | Whether to share the hidden layer weights between user       |
-|                                 |                   | messages and labels.                                         |
-+---------------------------------+-------------------+--------------------------------------------------------------+
-| transformer_size                | None              | Number of units in transformer.                              |
-+---------------------------------+-------------------+--------------------------------------------------------------+
-| number_of_transformer_layers    | 0                 | Number of transformer layers.                                |
-+---------------------------------+-------------------+--------------------------------------------------------------+
-| number_of_attention_heads       | 4                 | Number of attention heads in transformer.                    |
-+---------------------------------+-------------------+--------------------------------------------------------------+
-| use_key_relative_attention      | False             | If 'True' use key relative embeddings in attention.          |
-+---------------------------------+-------------------+--------------------------------------------------------------+
-| use_value_relative_attention    | False             | If 'True' use value relative embeddings in attention.        |
-+---------------------------------+-------------------+--------------------------------------------------------------+
-| max_relative_position           | None              | Maximum position for relative embeddings.                    |
-+---------------------------------+-------------------+--------------------------------------------------------------+
-| unidirectional_encoder          | False             | Use a unidirectional or bidirectional encoder.               |
-+---------------------------------+-------------------+--------------------------------------------------------------+
-| batch_size                      | [8, 32]           | Initial and final value for batch sizes.                     |
-|                                 |                   | Batch size will be linearly increased for each epoch.        |
-|                                 |                   | If constant `batch_size` is required, pass an int, e.g. `8`. |
-+---------------------------------+-------------------+--------------------------------------------------------------+
-| batch_strategy                  | "balanced"        | Strategy used when creating batches.                         |
-|                                 |                   | Can be either 'sequence' or 'balanced'.                      |
-+---------------------------------+-------------------+--------------------------------------------------------------+
-| epochs                          | 300               | Number of epochs to train.                                   |
-+---------------------------------+-------------------+--------------------------------------------------------------+
-| random_seed                     | None              | Set random seed to any 'int' to get reproducible results.    |
-+---------------------------------+-------------------+--------------------------------------------------------------+
-| learning_rate                   | 0.001             | Initial learning rate for the optimizer.                     |
-+---------------------------------+-------------------+--------------------------------------------------------------+
-| embedding_dimension             | 20                | Dimension size of embedding vectors.                         |
-+---------------------------------+-------------------+--------------------------------------------------------------+
-| dense_dimension                 | text: 512         | Dense dimension for sparse features to use if no dense       |
-|                                 | label: 512        | features are present.                                        |
-+---------------------------------+-------------------+--------------------------------------------------------------+
-| concat_dimension                | text: 512         | Concat dimension for sequence and sentence features.         |
-|                                 | label: 512        |                                                              |
-+---------------------------------+-------------------+--------------------------------------------------------------+
-| number_of_negative_examples     | 20                | The number of incorrect labels. The algorithm will minimize  |
-|                                 |                   | their similarity to the user input during training.          |
-+---------------------------------+-------------------+--------------------------------------------------------------+
-| similarity_type                 | "auto"            | Type of similarity measure to use, either 'auto' or 'cosine' |
-|                                 |                   | or 'inner'.                                                  |
-+---------------------------------+-------------------+--------------------------------------------------------------+
-| loss_type                       | "softmax"         | The type of the loss function, either 'softmax' or 'margin'. |
-+---------------------------------+-------------------+--------------------------------------------------------------+
-| ranking_length                  | 10                | Number of top actions to normalize scores for loss type      |
-|                                 |                   | 'softmax'. Set to 0 to turn off normalization.               |
-+---------------------------------+-------------------+--------------------------------------------------------------+
-| maximum_positive_similarity     | 0.8               | Indicates how similar the algorithm should try to make       |
-|                                 |                   | embedding vectors for correct labels.                        |
-|                                 |                   | Should be 0.0 < ... < 1.0 for 'cosine' similarity type.      |
-+---------------------------------+-------------------+--------------------------------------------------------------+
-| maximum_negative_similarity     | -0.4              | Maximum negative similarity for incorrect labels.            |
-|                                 |                   | Should be -1.0 < ... < 1.0 for 'cosine' similarity type.     |
-+---------------------------------+-------------------+--------------------------------------------------------------+
-| use_maximum_negative_similarity | True              | If 'True' the algorithm only minimizes maximum similarity    |
-|                                 |                   | over incorrect intent labels, used only if 'loss_type' is    |
-|                                 |                   | set to 'margin'.                                             |
-+---------------------------------+-------------------+--------------------------------------------------------------+
-| scale_loss                      | True              | Scale loss inverse proportionally to confidence of correct   |
-|                                 |                   | prediction.                                                  |
-+---------------------------------+-------------------+--------------------------------------------------------------+
-| regularization_constant         | 0.002             | The scale of regularization.                                 |
-+---------------------------------+-------------------+--------------------------------------------------------------+
-| negative_margin_scale           | 0.8               | The scale of how important is to minimize the maximum        |
-|                                 |                   | similarity between embeddings of different labels.           |
-+---------------------------------+-------------------+--------------------------------------------------------------+
-| weight_sparsity                 | 0.8               | Sparsity of the weights in dense layers.                     |
-|                                 |                   | Value should be between 0 and 1.                             |
-+---------------------------------+-------------------+--------------------------------------------------------------+
-| drop_rate                       | 0.2               | Dropout rate for encoder. Value should be between 0 and 1.   |
-|                                 |                   | The higher the value the higher the regularization effect.   |
-+---------------------------------+-------------------+--------------------------------------------------------------+
-| drop_rate_attention             | 0.0               | Dropout rate for attention. Value should be between 0 and 1. |
-|                                 |                   | The higher the value the higher the regularization effect.   |
-+---------------------------------+-------------------+--------------------------------------------------------------+
-| use_sparse_input_dropout        | False             | If 'True' apply dropout to sparse input tensors.             |
-+---------------------------------+-------------------+--------------------------------------------------------------+
-| use_dense_input_dropout         | False             | If 'True' apply dropout to dense input tensors.              |
-+---------------------------------+-------------------+--------------------------------------------------------------+
-| evaluate_every_number_of_epochs | 20                | How often to calculate validation accuracy.                  |
-|                                 |                   | Set to '-1' to evaluate just once at the end of training.    |
-+---------------------------------+-------------------+--------------------------------------------------------------+
-| evaluate_on_number_of_examples  | 0                 | How many examples to use for hold out validation set.        |
-|                                 |                   | Large values may hurt performance, e.g. model accuracy.      |
-+---------------------------------+-------------------+--------------------------------------------------------------+
-| use_masked_language_model       | False             | If 'True' random tokens of the input message will be masked  |
-|                                 |                   | and the model should predict those tokens.                   |
-+---------------------------------+-------------------+--------------------------------------------------------------+
-| retrieval_intent                | None              | Name of the intent for which this response selector model is |
-|                                 |                   | trained.                                                     |
-+---------------------------------+-------------------+--------------------------------------------------------------+
-| use_text_as_label               | False             | Whether to use the actual text of the response as the label  |
-|                                 |                   | for training the response selector. Otherwise, it uses the   |
-|                                 |                   | response key as the label.                                   |
-+---------------------------------+-------------------+--------------------------------------------------------------+
-| tensorboard_log_directory       | None              | If you want to use tensorboard to visualize training         |
-|                                 |                   | metrics, set this option to a valid output directory. You    |
-|                                 |                   | can view the training metrics after training in tensorboard  |
-|                                 |                   | via 'tensorboard --logdir <path-to-given-directory>'.        |
-+---------------------------------+-------------------+--------------------------------------------------------------+
-| tensorboard_log_level           | "epoch"           | Define when training metrics for tensorboard should be       |
-|                                 |                   | logged. Either after every epoch ("epoch") or for every      |
-|                                 |                   | training step ("minibatch").                                 |
-+---------------------------------+-------------------+--------------------------------------------------------------+
-| featurizers                     | []                | List of featurizer names (alias names). Only features        |
-|                                 |                   | coming from the listed names are used. If list is empty      |
-|                                 |                   | all available features are used.                             |
-+---------------------------------+-------------------+--------------------------------------------------------------+
-```
-
-:::note
-Parameter `maximum_negative_similarity` is set to a negative value to mimic the original
-starspace algorithm in the case `maximum_negative_similarity = maximum_positive_similarity`
-and `use_maximum_negative_similarity = False`.
-See [starspace paper](https://arxiv.org/abs/1709.03856) for details.
-
-:::
-  </details>
-=======
-
-  See this [example assistant](https://github.com/RasaHQ/rasa/tree/master/examples/responseselectorbot) to understand
-  how you can use the `ResponseSelector` component in your assistant. Additionally, you will find this tutorial on
-  [handling FAQs](./chitchat-faqs.mdx#handling-faqs-using-a-response-selector) using a `ResponseSelector` useful as well.
-
-  <details>
-    <summary>
-      The above configuration parameters are the ones you should configure to fit your model to your data.
-      However, additional parameters exist that can be adapted.
-    </summary>
-
-    ```
-    +---------------------------------+-------------------+--------------------------------------------------------------+
-    | Parameter                       | Default Value     | Description                                                  |
-    +=================================+===================+==============================================================+
-    | hidden_layers_sizes             | text: [256, 128]  | Hidden layer sizes for layers before the embedding layers    |
-    |                                 | label: [256, 128] | for user messages and labels. The number of hidden layers is |
-    |                                 |                   | equal to the length of the corresponding.                    |
-    +---------------------------------+-------------------+--------------------------------------------------------------+
-    | share_hidden_layers             | False             | Whether to share the hidden layer weights between user       |
-    |                                 |                   | messages and labels.                                         |
-    +---------------------------------+-------------------+--------------------------------------------------------------+
-    | transformer_size                | None              | Number of units in transformer.                              |
-    +---------------------------------+-------------------+--------------------------------------------------------------+
-    | number_of_transformer_layers    | 0                 | Number of transformer layers.                                |
-    +---------------------------------+-------------------+--------------------------------------------------------------+
-    | number_of_attention_heads       | 4                 | Number of attention heads in transformer.                    |
-    +---------------------------------+-------------------+--------------------------------------------------------------+
-    | use_key_relative_attention      | False             | If 'True' use key relative embeddings in attention.          |
-    +---------------------------------+-------------------+--------------------------------------------------------------+
-    | use_value_relative_attention    | False             | If 'True' use value relative embeddings in attention.        |
-    +---------------------------------+-------------------+--------------------------------------------------------------+
-    | max_relative_position           | None              | Maximum position for relative embeddings.                    |
-    +---------------------------------+-------------------+--------------------------------------------------------------+
-    | unidirectional_encoder          | False             | Use a unidirectional or bidirectional encoder.               |
-    +---------------------------------+-------------------+--------------------------------------------------------------+
-    | batch_size                      | [64, 256]         | Initial and final value for batch sizes.                     |
-    |                                 |                   | Batch size will be linearly increased for each epoch.        |
-    +---------------------------------+-------------------+--------------------------------------------------------------+
-    | batch_strategy                  | "balanced"        | Strategy used when creating batches.                         |
-    |                                 |                   | Can be either 'sequence' or 'balanced'.                      |
-    +---------------------------------+-------------------+--------------------------------------------------------------+
-    | epochs                          | 300               | Number of epochs to train.                                   |
-    +---------------------------------+-------------------+--------------------------------------------------------------+
-    | random_seed                     | None              | Set random seed to any 'int' to get reproducible results.    |
-    +---------------------------------+-------------------+--------------------------------------------------------------+
-    | learning_rate                   | 0.001             | Initial learning rate for the optimizer.                     |
-    +---------------------------------+-------------------+--------------------------------------------------------------+
-    | embedding_dimension             | 20                | Dimension size of embedding vectors.                         |
-    +---------------------------------+-------------------+--------------------------------------------------------------+
-    | dense_dimension                 | text: 512         | Dense dimension for sparse features to use if no dense       |
-    |                                 | label: 512        | features are present.                                        |
-    +---------------------------------+-------------------+--------------------------------------------------------------+
-    | concat_dimension                | text: 512         | Concat dimension for sequence and sentence features.         |
-    |                                 | label: 512        |                                                              |
-    +---------------------------------+-------------------+--------------------------------------------------------------+
-    | number_of_negative_examples     | 20                | The number of incorrect labels. The algorithm will minimize  |
-    |                                 |                   | their similarity to the user input during training.          |
-    +---------------------------------+-------------------+--------------------------------------------------------------+
-    | similarity_type                 | "auto"            | Type of similarity measure to use, either 'auto' or 'cosine' |
-    |                                 |                   | or 'inner'.                                                  |
-    +---------------------------------+-------------------+--------------------------------------------------------------+
-    | loss_type                       | "softmax"         | The type of the loss function, either 'softmax' or 'margin'. |
-    +---------------------------------+-------------------+--------------------------------------------------------------+
-    | ranking_length                  | 10                | Number of top actions to normalize scores for loss type      |
-    |                                 |                   | 'softmax'. Set to 0 to turn off normalization.               |
-    +---------------------------------+-------------------+--------------------------------------------------------------+
-    | maximum_positive_similarity     | 0.8               | Indicates how similar the algorithm should try to make       |
-    |                                 |                   | embedding vectors for correct labels.                        |
-    |                                 |                   | Should be 0.0 < ... < 1.0 for 'cosine' similarity type.      |
-    +---------------------------------+-------------------+--------------------------------------------------------------+
-    | maximum_negative_similarity     | -0.4              | Maximum negative similarity for incorrect labels.            |
-    |                                 |                   | Should be -1.0 < ... < 1.0 for 'cosine' similarity type.     |
-    +---------------------------------+-------------------+--------------------------------------------------------------+
-    | use_maximum_negative_similarity | True              | If 'True' the algorithm only minimizes maximum similarity    |
-    |                                 |                   | over incorrect intent labels, used only if 'loss_type' is    |
-    |                                 |                   | set to 'margin'.                                             |
-    +---------------------------------+-------------------+--------------------------------------------------------------+
-    | scale_loss                      | True              | Scale loss inverse proportionally to confidence of correct   |
-    |                                 |                   | prediction.                                                  |
-    +---------------------------------+-------------------+--------------------------------------------------------------+
-    | regularization_constant         | 0.002             | The scale of regularization.                                 |
-    +---------------------------------+-------------------+--------------------------------------------------------------+
-    | negative_margin_scale           | 0.8               | The scale of how important is to minimize the maximum        |
-    |                                 |                   | similarity between embeddings of different labels.           |
-    +---------------------------------+-------------------+--------------------------------------------------------------+
-    | weight_sparsity                 | 0.8               | Sparsity of the weights in dense layers.                     |
-    |                                 |                   | Value should be between 0 and 1.                             |
-    +---------------------------------+-------------------+--------------------------------------------------------------+
-    | drop_rate                       | 0.2               | Dropout rate for encoder. Value should be between 0 and 1.   |
-    |                                 |                   | The higher the value the higher the regularization effect.   |
-    +---------------------------------+-------------------+--------------------------------------------------------------+
-    | drop_rate_attention             | 0.0               | Dropout rate for attention. Value should be between 0 and 1. |
-    |                                 |                   | The higher the value the higher the regularization effect.   |
-    +---------------------------------+-------------------+--------------------------------------------------------------+
-    | use_sparse_input_dropout        | False             | If 'True' apply dropout to sparse input tensors.             |
-    +---------------------------------+-------------------+--------------------------------------------------------------+
-    | use_dense_input_dropout         | False             | If 'True' apply dropout to dense input tensors.              |
-    +---------------------------------+-------------------+--------------------------------------------------------------+
-    | evaluate_every_number_of_epochs | 20                | How often to calculate validation accuracy.                  |
-    |                                 |                   | Set to '-1' to evaluate just once at the end of training.    |
-    +---------------------------------+-------------------+--------------------------------------------------------------+
-    | evaluate_on_number_of_examples  | 0                 | How many examples to use for hold out validation set.        |
-    |                                 |                   | Large values may hurt performance, e.g. model accuracy.      |
-    +---------------------------------+-------------------+--------------------------------------------------------------+
-    | use_masked_language_model       | False             | If 'True' random tokens of the input message will be masked  |
-    |                                 |                   | and the model should predict those tokens.                   |
-    +---------------------------------+-------------------+--------------------------------------------------------------+
-    | retrieval_intent                | None              | Name of the intent for which this response selector model is |
-    |                                 |                   | trained.                                                     |
-    +---------------------------------+-------------------+--------------------------------------------------------------+
-    | use_text_as_label               | False             | Whether to use the actual text of the response as the label  |
-    |                                 |                   | for training the response selector. Otherwise, it uses the   |
-    |                                 |                   | response key as the label.                                   |
-    +---------------------------------+-------------------+--------------------------------------------------------------+
-    | tensorboard_log_directory       | None              | If you want to use tensorboard to visualize training         |
-    |                                 |                   | metrics, set this option to a valid output directory. You    |
-    |                                 |                   | can view the training metrics after training in tensorboard  |
-    |                                 |                   | via 'tensorboard --logdir <path-to-given-directory>'.        |
-    +---------------------------------+-------------------+--------------------------------------------------------------+
-    | tensorboard_log_level           | "epoch"           | Define when training metrics for tensorboard should be       |
-    |                                 |                   | logged. Either after every epoch ("epoch") or for every      |
-    |                                 |                   | training step ("minibatch").                                 |
-    +---------------------------------+-------------------+--------------------------------------------------------------+
-    | featurizers                     | []                | List of featurizer names (alias names). Only features        |
-    |                                 |                   | coming from the listed names are used. If list is empty      |
-    |                                 |                   | all available features are used.                             |
-    +---------------------------------+-------------------+--------------------------------------------------------------+
-    ```
-
-    :::note
-    For `cosine` similarity `maximum_positive_similarity` and `maximum_negative_similarity` should
-    be between `-1` and `1`.
-
-    :::
-
-    :::note
-    There is an option to use linearly increasing batch size. The idea comes from
-    [https://arxiv.org/abs/1711.00489](https://arxiv.org/abs/1711.00489).
-    In order to do it pass a list to `batch_size`, e.g. `"batch_size": [64, 256]` (default behavior).
-    If constant `batch_size` is required, pass an `int`, e.g. `"batch_size": 64`.
-
-    :::
-
-    :::note
-    Parameter `maximum_negative_similarity` is set to a negative value to mimic the original
-    starspace algorithm in the case `maximum_negative_similarity = maximum_positive_similarity`
-    and `use_maximum_negative_similarity = False`.
-    See [starspace paper](https://arxiv.org/abs/1709.03856) for details.
-
-    :::
-  </details>
-
-* **Under the hood: Parsing Response Selector Output**
+*   **Output-Example**
 
     The parsed output from NLU will have a property named `response_selector`
     containing the output for each response selector component. Each response selector is
     identified by `retrieval_intent` parameter of that response selector
     and stores two properties:
-
+    
     * `response`: The predicted response key under the corresponding retrieval intent,
     prediction's confidence and the associated response templates.
-
+    
     * `ranking`: Ranking with confidences of top 10 candidate response keys.
-
+    
     Example result:
 
     ```json
     {
-        "text": "How's the weather today?",
         "response_selector": {
           "faq": {
             "response": {
@@ -487,7 +84,6 @@
 
     ```json {4}
     {
-        "text": "How's the weather today?",
         "response_selector": {
           "default": {
             "response": {
@@ -521,4 +117,218 @@
         }
     }
     ```
->>>>>>> 605f0cfd
+
+
+
+* **Description**
+
+  Response Selector component can be used to build a response retrieval model to directly predict a bot response from
+  a set of candidate responses. The prediction of this model is used by the dialogue manager to utter the predicted responses.
+  It embeds user inputs and response labels into the same space and follows the exact same
+  neural network architecture and optimization as the [DIETClassifier](../components/intent-classifiers.mdx#dietclassifier).
+
+  :::note
+  If during prediction time a message contains **only** words unseen during training
+  and no Out-Of-Vocabulary preprocessor was used, an empty response `None` is predicted with confidence
+  `0.0`. This might happen if you only use the [CountVectorsFeaturizer](../components/featurizers.mdx#countvectorsfeaturizer) with a `word` analyzer
+  as featurizer. If you use the `char_wb` analyzer, you should always get a response with a confidence
+  value `> 0.0`.
+
+  :::
+
+
+
+* **Configuration**
+
+  The algorithm includes almost all the hyperparameters that [DIETClassifier](../components/intent-classifiers.mdx#dietclassifier) uses.
+  If you want to adapt your model, start by modifying the following parameters:
+
+  * `epochs`:
+    This parameter sets the number of times the algorithm will see the training data (default: `300`).
+    One `epoch` is equals to one forward pass and one backward pass of all the training examples.
+    Sometimes the model needs more epochs to properly learn.
+    Sometimes more epochs don't influence the performance.
+    The lower the number of epochs the faster the model is trained.
+
+  * `hidden_layers_sizes`:
+    This parameter allows you to define the number of feed forward layers and their output
+    dimensions for user messages and intents (default: `text: [256, 128], label: [256, 128]`).
+    Every entry in the list corresponds to a feed forward layer.
+    For example, if you set `text: [256, 128]`, we will add two feed forward layers in front of
+    the transformer. The vectors of the input tokens (coming from the user message) will be passed on to those
+    layers. The first layer will have an output dimension of 256 and the second layer will have an output
+    dimension of 128. If an empty list is used (default behavior), no feed forward layer will be
+    added.
+    Make sure to use only positive integer values. Usually, numbers of power of two are used.
+    Also, it is usual practice to have decreasing values in the list: next value is smaller or equal to the
+    value before.
+
+  * `embedding_dimension`:
+    This parameter defines the output dimension of the embedding layers used inside the model (default: `20`).
+    We are using multiple embeddings layers inside the model architecture.
+    For example, the vector of the complete utterance and the intent is passed on to an embedding layer before
+    they are compared and the loss is calculated.
+
+  * `number_of_transformer_layers`:
+    This parameter sets the number of transformer layers to use (default: `0`).
+    The number of transformer layers corresponds to the transformer blocks to use for the model.
+
+  * `transformer_size`:
+    This parameter sets the number of units in the transformer (default: `None`).
+    The vectors coming out of the transformers will have the given `transformer_size`.
+
+  * `weight_sparsity`:
+    This parameter defines the fraction of kernel weights that are set to 0 for all feed forward layers
+    in the model (default: `0.8`). The value should be between 0 and 1. If you set `weight_sparsity`
+    to 0, no kernel weights will be set to 0, the layer acts as a standard feed forward layer. You should not
+    set `weight_sparsity` to 1 as this would result in all kernel weights being 0, i.e. the model is not able
+    to learn.
+
+  The component can also be configured to train a response selector for a particular retrieval intent.
+  The parameter `retrieval_intent` sets the name of the retrieval intent for which this response selector model is trained.
+  Default is `None`, i.e. the model is trained for all retrieval intents.
+
+  In its default configuration, the component uses the retrieval intent with the response key(e.g. `faq/ask_name`) as the label for training.
+  Alternatively, it can also be configured to use the text of the response templates as the training label
+  by switching `use_text_as_label` to `True`. In this mode, the component will use the first available response
+  template which has a text attribute for training. If none are found, it falls back to using the retrieval intent
+  combined with the response key as the label.
+
+  See this [example assistant](https://github.com/RasaHQ/rasa/tree/master/examples/responseselectorbot) to understand
+  how you can use the `ResponseSelector` component in your assistant. Additionally, you will find this tutorial on
+  [handling FAQs](./chitchat-faqs.mdx#handling-faqs-using-a-response-selector) using a `ResponseSelector` useful as well.
+
+
+The above configuration parameters are the ones you should configure to fit your model to your data.
+However, additional parameters exist that can be adapted.
+
+<details><summary>More configurable parameters</summary>
+
+```text
++---------------------------------+-------------------+--------------------------------------------------------------+
+| Parameter                       | Default Value     | Description                                                  |
++=================================+===================+==============================================================+
+| hidden_layers_sizes             | text: [256, 128]  | Hidden layer sizes for layers before the embedding layers    |
+|                                 | label: [256, 128] | for user messages and labels. The number of hidden layers is |
+|                                 |                   | equal to the length of the corresponding.                    |
++---------------------------------+-------------------+--------------------------------------------------------------+
+| share_hidden_layers             | False             | Whether to share the hidden layer weights between user       |
+|                                 |                   | messages and labels.                                         |
++---------------------------------+-------------------+--------------------------------------------------------------+
+| transformer_size                | None              | Number of units in transformer.                              |
++---------------------------------+-------------------+--------------------------------------------------------------+
+| number_of_transformer_layers    | 0                 | Number of transformer layers.                                |
++---------------------------------+-------------------+--------------------------------------------------------------+
+| number_of_attention_heads       | 4                 | Number of attention heads in transformer.                    |
++---------------------------------+-------------------+--------------------------------------------------------------+
+| use_key_relative_attention      | False             | If 'True' use key relative embeddings in attention.          |
++---------------------------------+-------------------+--------------------------------------------------------------+
+| use_value_relative_attention    | False             | If 'True' use value relative embeddings in attention.        |
++---------------------------------+-------------------+--------------------------------------------------------------+
+| max_relative_position           | None              | Maximum position for relative embeddings.                    |
++---------------------------------+-------------------+--------------------------------------------------------------+
+| unidirectional_encoder          | False             | Use a unidirectional or bidirectional encoder.               |
++---------------------------------+-------------------+--------------------------------------------------------------+
+| batch_size                      | [8, 32]           | Initial and final value for batch sizes.                     |
+|                                 |                   | Batch size will be linearly increased for each epoch.        |
+|                                 |                   | If constant `batch_size` is required, pass an int, e.g. `8`. |
++---------------------------------+-------------------+--------------------------------------------------------------+
+| batch_strategy                  | "balanced"        | Strategy used when creating batches.                         |
+|                                 |                   | Can be either 'sequence' or 'balanced'.                      |
++---------------------------------+-------------------+--------------------------------------------------------------+
+| epochs                          | 300               | Number of epochs to train.                                   |
++---------------------------------+-------------------+--------------------------------------------------------------+
+| random_seed                     | None              | Set random seed to any 'int' to get reproducible results.    |
++---------------------------------+-------------------+--------------------------------------------------------------+
+| learning_rate                   | 0.001             | Initial learning rate for the optimizer.                     |
++---------------------------------+-------------------+--------------------------------------------------------------+
+| embedding_dimension             | 20                | Dimension size of embedding vectors.                         |
++---------------------------------+-------------------+--------------------------------------------------------------+
+| dense_dimension                 | text: 512         | Dense dimension for sparse features to use if no dense       |
+|                                 | label: 512        | features are present.                                        |
++---------------------------------+-------------------+--------------------------------------------------------------+
+| concat_dimension                | text: 512         | Concat dimension for sequence and sentence features.         |
+|                                 | label: 512        |                                                              |
++---------------------------------+-------------------+--------------------------------------------------------------+
+| number_of_negative_examples     | 20                | The number of incorrect labels. The algorithm will minimize  |
+|                                 |                   | their similarity to the user input during training.          |
++---------------------------------+-------------------+--------------------------------------------------------------+
+| similarity_type                 | "auto"            | Type of similarity measure to use, either 'auto' or 'cosine' |
+|                                 |                   | or 'inner'.                                                  |
++---------------------------------+-------------------+--------------------------------------------------------------+
+| loss_type                       | "softmax"         | The type of the loss function, either 'softmax' or 'margin'. |
++---------------------------------+-------------------+--------------------------------------------------------------+
+| ranking_length                  | 10                | Number of top actions to normalize scores for loss type      |
+|                                 |                   | 'softmax'. Set to 0 to turn off normalization.               |
++---------------------------------+-------------------+--------------------------------------------------------------+
+| maximum_positive_similarity     | 0.8               | Indicates how similar the algorithm should try to make       |
+|                                 |                   | embedding vectors for correct labels.                        |
+|                                 |                   | Should be 0.0 < ... < 1.0 for 'cosine' similarity type.      |
++---------------------------------+-------------------+--------------------------------------------------------------+
+| maximum_negative_similarity     | -0.4              | Maximum negative similarity for incorrect labels.            |
+|                                 |                   | Should be -1.0 < ... < 1.0 for 'cosine' similarity type.     |
++---------------------------------+-------------------+--------------------------------------------------------------+
+| use_maximum_negative_similarity | True              | If 'True' the algorithm only minimizes maximum similarity    |
+|                                 |                   | over incorrect intent labels, used only if 'loss_type' is    |
+|                                 |                   | set to 'margin'.                                             |
++---------------------------------+-------------------+--------------------------------------------------------------+
+| scale_loss                      | True              | Scale loss inverse proportionally to confidence of correct   |
+|                                 |                   | prediction.                                                  |
++---------------------------------+-------------------+--------------------------------------------------------------+
+| regularization_constant         | 0.002             | The scale of regularization.                                 |
++---------------------------------+-------------------+--------------------------------------------------------------+
+| negative_margin_scale           | 0.8               | The scale of how important is to minimize the maximum        |
+|                                 |                   | similarity between embeddings of different labels.           |
++---------------------------------+-------------------+--------------------------------------------------------------+
+| weight_sparsity                 | 0.8               | Sparsity of the weights in dense layers.                     |
+|                                 |                   | Value should be between 0 and 1.                             |
++---------------------------------+-------------------+--------------------------------------------------------------+
+| drop_rate                       | 0.2               | Dropout rate for encoder. Value should be between 0 and 1.   |
+|                                 |                   | The higher the value the higher the regularization effect.   |
++---------------------------------+-------------------+--------------------------------------------------------------+
+| drop_rate_attention             | 0.0               | Dropout rate for attention. Value should be between 0 and 1. |
+|                                 |                   | The higher the value the higher the regularization effect.   |
++---------------------------------+-------------------+--------------------------------------------------------------+
+| use_sparse_input_dropout        | False             | If 'True' apply dropout to sparse input tensors.             |
++---------------------------------+-------------------+--------------------------------------------------------------+
+| use_dense_input_dropout         | False             | If 'True' apply dropout to dense input tensors.              |
++---------------------------------+-------------------+--------------------------------------------------------------+
+| evaluate_every_number_of_epochs | 20                | How often to calculate validation accuracy.                  |
+|                                 |                   | Set to '-1' to evaluate just once at the end of training.    |
++---------------------------------+-------------------+--------------------------------------------------------------+
+| evaluate_on_number_of_examples  | 0                 | How many examples to use for hold out validation set.        |
+|                                 |                   | Large values may hurt performance, e.g. model accuracy.      |
++---------------------------------+-------------------+--------------------------------------------------------------+
+| use_masked_language_model       | False             | If 'True' random tokens of the input message will be masked  |
+|                                 |                   | and the model should predict those tokens.                   |
++---------------------------------+-------------------+--------------------------------------------------------------+
+| retrieval_intent                | None              | Name of the intent for which this response selector model is |
+|                                 |                   | trained.                                                     |
++---------------------------------+-------------------+--------------------------------------------------------------+
+| use_text_as_label               | False             | Whether to use the actual text of the response as the label  |
+|                                 |                   | for training the response selector. Otherwise, it uses the   |
+|                                 |                   | response key as the label.                                   |
++---------------------------------+-------------------+--------------------------------------------------------------+
+| tensorboard_log_directory       | None              | If you want to use tensorboard to visualize training         |
+|                                 |                   | metrics, set this option to a valid output directory. You    |
+|                                 |                   | can view the training metrics after training in tensorboard  |
+|                                 |                   | via 'tensorboard --logdir <path-to-given-directory>'.        |
++---------------------------------+-------------------+--------------------------------------------------------------+
+| tensorboard_log_level           | "epoch"           | Define when training metrics for tensorboard should be       |
+|                                 |                   | logged. Either after every epoch ("epoch") or for every      |
+|                                 |                   | training step ("minibatch").                                 |
++---------------------------------+-------------------+--------------------------------------------------------------+
+| featurizers                     | []                | List of featurizer names (alias names). Only features        |
+|                                 |                   | coming from the listed names are used. If list is empty      |
+|                                 |                   | all available features are used.                             |
++---------------------------------+-------------------+--------------------------------------------------------------+
+```
+
+:::note
+Parameter `maximum_negative_similarity` is set to a negative value to mimic the original
+starspace algorithm in the case `maximum_negative_similarity = maximum_positive_similarity`
+and `use_maximum_negative_similarity = False`.
+See [starspace paper](https://arxiv.org/abs/1709.03856) for details.
+
+:::
+  </details>