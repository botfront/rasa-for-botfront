---
id: responses
sidebar_label: Responses
title: Responses
abstract: Responses are messages that your assistant sends to the user. A response
 is typically a text, but it can include other content like images and buttons.
---
## Defining Responses

Responses go under the `responses` key in your [domain](./domain.mdx) file. Start each
response name with `utter_`.

Here is an example of a domain file with two responses called `utter_greet` and `utter_bye`:

```yaml-rasa {4-8} title="domain.yml"
intents:
  - greet

responses:
  utter_greet:
  - text: "Hi there!"
  utter_bye:
  - text: "See you!"
```

<<<<<<< HEAD
If you use [retrieval actions](./retrieval-actions.mdx), make sure to define the responses 
for each retrieval action in your domain file, like in the following example:
=======
If you use [retrieval actions](./retrieval-actions.mdx), make sure you define the responses 
for each retrieval action in your domain file, like in the following example:

>>>>>>> ed3b8b90
```yaml-rasa
responses:
  utter_chitchat/ask_name:
  - text: Oh yeah, I am called the retrieval bot.

  utter_chitchat/ask_weather:
  - text: Oh, it does look sunny right now in Berlin.
```
:::note
Notice the special format of each retrieval action's name. The name starts with `utter_`, 
followed by the retrieval intent's name (here `chitchat`) and finally a suffix specifying 
the different response keys (here `ask_name` and `ask_weather`). See 
[Retrieval Actions](./retrieval-actions.mdx) and examples of [retrieval intents](./training-data-format.mdx#training-examples) to learn more.
:::

<<<<<<< HEAD
### Using Variables in Responses

You can use variables to insert information into responses.
Within a response, a variable is represented by using curly braces, see the variable `name` below:
=======
:::note
Notice the special format of each retrieval action's name. The name starts with `utter_`, 
followed by the retrieval intent's name (here `chitchat`) and finally a suffix specifying 
the different response keys (here `ask_name` and `ask_weather`). See 
[Retrieval Actions](./retrieval-actions.mdx) and examples of 
[retrieval intents](./training-data-format.mdx#training-examples) to learn more.
:::

### Using Variables in Responses

You can use variables to insert information into responses.
Within a response, a variable is enclosed in curly brackets, see the variable `name` below:

>>>>>>> ed3b8b90
```yaml-rasa {3} title="domain.yml"
responses:
  utter_greet:
  - text: "Hey, {name}. How are you?"
```

<<<<<<< HEAD
Now, when the `utter_greet` response is used, Rasa automatically fills in the variable with the value
found in the slot called `name`. If such a slot doesn't exist or is empty, the variable gets
filled with `None`.
=======
Now, when the `utter_greet` response is used, Rasa automatically fills in the variable with the 
value found in the slot called `name`. If such a slot doesn't exist or is empty, the variable gets
filled with `None`.

Another way to fill in a variable is within a [custom action](./custom-actions.mdx).
In custom action code, you can supply values to a response to fill in specific variables. 
If you use Rasa SDK for your action server, you can do this when using `dispatcher.utter_message`:
>>>>>>> ed3b8b90

Another way to fill in a variable is within a [custom action](./custom-actions.mdx).
In an action's code, you can supply values to a response to fill in specific variables. 
If you're using Rasa SDK for your action server, you can specify values when using `dispatcher.utter_message`:
```python {3}
dispatcher.utter_message(
    template="utter_greet",
    name="Sara"
)
```

If you use a [different custom action server](https://rasa.com/docs/action-server#other-action-servers), 
supply the values by adding extra parameters to the responses your server returns:

```json {8}
{
  "events":[
    ...
  ],
  "responses":[
    {
      "template":"utter_greet",
      "name":"Sara"
    }
  ]
}
```


### Response Variations

You can make your assistant's replies more interesting if you provide multiple response variations 
to choose from for a given response name:
```yaml-rasa {3-4} title="domain.yml"
responses:
  utter_greet:
  - text: "Hey, {name}. How are you?"
  - text: "Hey, {name}. How is your day going?"
```
In this example, when `utter_greet` gets predicted as the next action, Rasa will randomly pick one 
of the two response variations and use it.


### Channel-Specific Response Variations

To specify different response variations depending on which channel
the user is connected to, use channel-specific response variations.

In the following example, the `channel` key makes the first response variation channel-specific for 
the `slack` channel while the second variation is not channel-specific:

```yaml-rasa {4} title="domain.yml"
responses:
  utter_ask_game:
  - text: "Which game would you like to play on Slack?"
    channel: "slack"
  - text: "Which game would you like to play?"
```

:::note
Make sure the value of the `channel` key matches the channel name used in your `credentials.yml` file.
:::

When your assistant looks for suitable response variations under a given response name, it will first 
try to choose from channel-specific variations for the current channel.
If there are no such variations, the assistant will choose from any response variations which are not
channel-specific.

In the above example, the second response variation has no `channel` specified and can be used by
your assistant for all channels other than `slack`.

:::caution
For each response, try to have at least one response variation without the `channel` key.
This allows your assistant to properly respond in all environments, such as in new channels, 
in the shell and in interactive learning.
:::


## Rich Responses

Rich responses allow you to add visual and interactive elements to your responses.
There are a few types of rich responses that are supported across multiple channels. These
can be added to the `text` of your response.

You can also use custom content to send a rich response of any type to the output channel.

### Buttons

Here is an example of a response that uses buttons:

```yaml-rasa {4-8} title="domain.yml"
responses:
  utter_greet:
  - text: "Hey! How are you?"
    buttons:
    - title: "great"
      payload: "/mood_great"
    - title: "super sad"
      payload: "/mood_sad"
```

Each button in the list of `buttons` should have two keys:
* `title`: The text displayed on the buttons that the user sees.
* `payload`: The message sent from the user to the bot when the button is clicked.

:::note bypass nlu with buttons
It's common to use buttons as a shortcut to bypass the ML-based NLU interpreter.
Messages starting with `/` are sent straight to the
`RegexInterpreter`, which expects NLU input in a shortened `/intent{entities}` format.
In the example above, if the user clicks a button, the user input
will be directly classified as either the `/mood_great` or `/mood_sad` intent.
:::

:::caution Check your channel
Keep in mind that it is up to the implementation of the output
channel how to display the defined buttons. For example, some
channels have a limit on the number of
buttons you can provide. Check your channel's documentation under
**Concepts > Channel Connectors** for any channel-specific restrictions.
:::

### Images

You can add images to a response by providing a URL to the image under the `image` key:

```yaml-rasa {3} title="domain.yml"
  utter_cheer_up:
  - text: "Here is something to cheer you up:"
    image: "https://i.imgur.com/nGF1K8f.jpg"
```

### Custom Output Payloads

You can send any arbitrary output to the output channel using the
`custom` key.

Here's an example of how to send a
[date picker](https://api.slack.com/reference/block-kit/block-elements#datepicker) to the
[Slack Output Channel](connectors/slack.mdx):

```yaml-rasa title="domain.yml"
responses:
  utter_take_bet:
  - custom:
      blocks:
      - type: section
        text:
          text: "Make a bet on when the world will end:"
          type: mrkdwn
        accessory:
          type: datepicker
          initial_date: '2019-05-21'
          placeholder:
            type: plain_text
            text: Select a date
```

## Using Responses in Conversations

### Calling Responses as Actions

So long as the name of the response starts with `utter_`, the response can
directly be used as an action. Say you have the following response in your domain:

```yaml-rasa title="domain.yml"
   responses:
     utter_greet:
     - text: "Hey! How are you?"
   ```

You can use that same response as an action in your stories:

```yaml-rasa title="stories.yml"
   stories:
   - story: greet user
     steps:
     - intent: greet
     - action: utter_greet
```

When `utter_greet` action runs, it will send the message from
the response back to the user.

:::note
If you want to change the text, or any other part of the response,
you need to retrain the assistant before these changes will be picked up.
:::

### Calling Responses from Custom Actions

You can call responses from your
[Custom Actions](custom-actions.mdx) by using the `dispatcher`
variable. In your custom action code, you can
send a message based on the responses defined under `utter_greet` like this:

```python
from rasa_sdk.interfaces import Action

class ActionGreet(Action):
 def name(self):
     return 'action_greet'

 def run(self, dispatcher, tracker, domain):
     dispatcher.utter_message(template="utter_greet")
     return []
```<|MERGE_RESOLUTION|>--- conflicted
+++ resolved
@@ -23,14 +23,9 @@
   - text: "See you!"
 ```
 
-<<<<<<< HEAD
-If you use [retrieval actions](./retrieval-actions.mdx), make sure to define the responses 
-for each retrieval action in your domain file, like in the following example:
-=======
 If you use [retrieval actions](./retrieval-actions.mdx), make sure you define the responses 
 for each retrieval action in your domain file, like in the following example:
 
->>>>>>> ed3b8b90
 ```yaml-rasa
 responses:
   utter_chitchat/ask_name:
@@ -39,19 +34,7 @@
   utter_chitchat/ask_weather:
   - text: Oh, it does look sunny right now in Berlin.
 ```
-:::note
-Notice the special format of each retrieval action's name. The name starts with `utter_`, 
-followed by the retrieval intent's name (here `chitchat`) and finally a suffix specifying 
-the different response keys (here `ask_name` and `ask_weather`). See 
-[Retrieval Actions](./retrieval-actions.mdx) and examples of [retrieval intents](./training-data-format.mdx#training-examples) to learn more.
-:::
-
-<<<<<<< HEAD
-### Using Variables in Responses
-
-You can use variables to insert information into responses.
-Within a response, a variable is represented by using curly braces, see the variable `name` below:
-=======
+
 :::note
 Notice the special format of each retrieval action's name. The name starts with `utter_`, 
 followed by the retrieval intent's name (here `chitchat`) and finally a suffix specifying 
@@ -65,18 +48,12 @@
 You can use variables to insert information into responses.
 Within a response, a variable is enclosed in curly brackets, see the variable `name` below:
 
->>>>>>> ed3b8b90
 ```yaml-rasa {3} title="domain.yml"
 responses:
   utter_greet:
   - text: "Hey, {name}. How are you?"
 ```
 
-<<<<<<< HEAD
-Now, when the `utter_greet` response is used, Rasa automatically fills in the variable with the value
-found in the slot called `name`. If such a slot doesn't exist or is empty, the variable gets
-filled with `None`.
-=======
 Now, when the `utter_greet` response is used, Rasa automatically fills in the variable with the 
 value found in the slot called `name`. If such a slot doesn't exist or is empty, the variable gets
 filled with `None`.
@@ -84,11 +61,7 @@
 Another way to fill in a variable is within a [custom action](./custom-actions.mdx).
 In custom action code, you can supply values to a response to fill in specific variables. 
 If you use Rasa SDK for your action server, you can do this when using `dispatcher.utter_message`:
->>>>>>> ed3b8b90
-
-Another way to fill in a variable is within a [custom action](./custom-actions.mdx).
-In an action's code, you can supply values to a response to fill in specific variables. 
-If you're using Rasa SDK for your action server, you can specify values when using `dispatcher.utter_message`:
+
 ```python {3}
 dispatcher.utter_message(
     template="utter_greet",
