--- conflicted
+++ resolved
@@ -19,7 +19,6 @@
 
   - intent: ask_remind_call
     examples: |
-<<<<<<< HEAD
       - remind me to call John
       - remind me to call Lis
       - remind me to call Albert
@@ -32,22 +31,7 @@
       - I must not forget to call Santa
       - I must not forget to call Daksh
       - I must not forget to call Juste
-  
-=======
-      - remind me to call [John]{"entity":"name"}
-      - remind me to call [Lis]{"entity":"name"}
-      - remind me to call [Albert]{"entity":"name"}
-      - remind me to call [Susan]{"entity":"name"}
-      - later I have to call [Alan]{"entity":"name"}
-      - later I have to call [Jessie]{"entity":"name"}
-      - later I have to call [Alex]{"entity":"name"}
-      - Please, remind me to call [vova]{"entity":"name"}
-      - please remind me to call [tanja]{"entity":"name"}
-      - I must not forget to call [santa]{"entity":"name"}
-      - I must not forget to call [Daksh]{"entity":"name"}
-      - I must not forget to call [Juste]{"entity":"name"}
 
->>>>>>> 0307d2bd
   - intent: ask_id
     examples: |
       - what's the conversation id?
